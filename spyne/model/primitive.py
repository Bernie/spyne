--- conflicted
+++ resolved
@@ -330,14 +330,10 @@
             kwargs['fraction_digits'] = 0
             if len(args) == 2 and args[1] is not None:
                 kwargs['fraction_digits'] = args[1]
-<<<<<<< HEAD
-                assert args[1] <= args[0], "Total digits should be greater than" \
-                                          " or equal to fraction digits." \
-=======
-                assert args[0] > 0, "Total digist must be positive."
+
+                assert args[0] > 0, "'total_digits' must be positive."
                 assert args[1] <= args[0], "'total_digits' must be greater than" \
                                           " or equal to 'fraction_digits'." \
->>>>>>> 51cf28da
                                           " %r ! <= %r" % (args[1], args[0])
 
         retval = SimpleModel.__new__(cls,  ** kwargs)

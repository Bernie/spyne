#!/usr/bin/env python
#
# spyne - Copyright (C) Spyne contributors.
#
# This library is free software; you can redistribute it and/or
# modify it under the terms of the GNU Lesser General Public
# License as published by the Free Software Foundation; either
# version 2.1 of the License, or (at your option) any later version.
#
# This library is distributed in the hope that it will be useful,
# but WITHOUT ANY WARRANTY; without even the implied warranty of
# MERCHANTABILITY or FITNESS FOR A PARTICULAR PURPOSE.  See the GNU
# Lesser General Public License for more details.
#
# You should have received a copy of the GNU Lesser General Public
# License along with this library; if not, write to the Free Software
# Foundation, Inc., 51 Franklin Street, Fifth Floor, Boston, MA  02110-1301
#

import re
import datetime
import unittest

from datetime import timedelta
from lxml import etree
import pytz

from spyne.util import total_seconds
from spyne.const import xml_ns as ns
from spyne.model import Null
from spyne.model.binary import File
from spyne.model.binary import ByteArray
from spyne.model.complex import Array
from spyne.model.complex import ComplexModel
from spyne.model.primitive import Date
from spyne.model.primitive import Time
from spyne.model.primitive import Boolean
from spyne.model.primitive import DateTime
from spyne.model.primitive import Duration
from spyne.model.primitive import Float
from spyne.model.primitive import Integer
from spyne.model.primitive import UnsignedInteger
from spyne.model.primitive import AnyXml
from spyne.model.primitive import AnyDict
from spyne.model.primitive import AnyUri
from spyne.model.primitive import Unicode
from spyne.model.primitive import String
from spyne.model.primitive import Decimal
from spyne.model.primitive import Double
from spyne.model.primitive import Integer64
from spyne.model.primitive import Integer32
from spyne.model.primitive import Integer16
from spyne.model.primitive import Integer8
from spyne.model.primitive import UnsignedInteger64
from spyne.model.primitive import UnsignedInteger32
from spyne.model.primitive import UnsignedInteger16
from spyne.model.primitive import UnsignedInteger8

from spyne.protocol import ProtocolBase
from spyne.protocol.xml import XmlDocument

from spyne.application import Application
from spyne.decorator import srpc
from spyne.service import ServiceBase
from spyne.interface.xml_schema import XmlSchema

ns_test = 'test_namespace'


class TestPrimitive(unittest.TestCase):
    def test_decimal(self):
        assert Decimal(10,4).Attributes.total_digits == 10
        assert Decimal(10,4).Attributes.fraction_digits == 4

    def test_decimal_format(self):
        f = 123456
        str_format='${0}'
        element = etree.Element('test')
        XmlDocument().to_parent_element(Decimal(str_format=str_format), f, ns_test, element)
        element = element[0]

        self.assertEquals(element.text, '$123456')

    def test_string(self):
        s = String()
        element = etree.Element('test')
        XmlDocument().to_parent_element(String, 'value', ns_test, element)
        element=element[0]

        self.assertEquals(element.text, 'value')
        value = XmlDocument().from_element(String, element)
        self.assertEquals(value, 'value')

    def test_datetime(self):
        n = datetime.datetime.now(pytz.utc)

        element = etree.Element('test')
        XmlDocument().to_parent_element(DateTime, n, ns_test, element)
        element = element[0]

        self.assertEquals(element.text, n.isoformat())
        dt = XmlDocument().from_element(DateTime, element)
        self.assertEquals(n, dt)

    def test_datetime_format(self):
        n = datetime.datetime.now().replace(microsecond=0)
        format = "%Y %m %d %H %M %S"

        element = etree.Element('test')
        XmlDocument().to_parent_element(DateTime(format=format), n, ns_test, element)
        element = element[0]

        assert element.text == datetime.datetime.strftime(n, format)
        dt = XmlDocument().from_element(DateTime(format=format), element)
        assert n == dt

    def test_date_format(self):
        t = datetime.date.today()
        format = "%Y %m %d"

        element = etree.Element('test')
        XmlDocument().to_parent_element(Date(format=format), t, ns_test, element)
        assert element[0].text == datetime.date.strftime(t, format)

        dt = XmlDocument().from_element(Date(format=format), element[0])
        assert t == dt

    def test_datetime_timezone(self):
        import pytz

        n = datetime.datetime.now(pytz.timezone('EST'))
        element = etree.Element('test')
        cls = DateTime(as_timezone=pytz.utc, timezone=False)
        XmlDocument().to_parent_element(cls, n, ns_test, element)
        element = element[0]

        c = n.astimezone(pytz.utc).replace(tzinfo=None)
        self.assertEquals(element.text, c.isoformat())
        dt = XmlDocument().from_element(cls, element)
        assert dt.tzinfo is not None
        dt = dt.replace(tzinfo=None)
        self.assertEquals(c, dt)

    def test_date_timezone(self):
        elt = etree.Element('wot')
        elt.text = '2013-08-09+02:00'
        dt = XmlDocument().from_element(Date, elt)
        print "ok without validation."
        dt = XmlDocument(validator='soft').from_element(Date, elt)
        print dt

    def test_time(self):
        n = datetime.time(1, 2, 3, 4)

        ret = ProtocolBase().to_string(Time, n)
        self.assertEquals(ret, n.isoformat())

        dt = ProtocolBase().from_string(Time, ret)
        self.assertEquals(n, dt)

    def test_date(self):
        n = datetime.date(2011,12,13)

        ret = ProtocolBase().to_string(Date, n)
        self.assertEquals(ret, n.isoformat())

        dt = ProtocolBase().from_string(Date, ret)
        self.assertEquals(n, dt)

    def test_utcdatetime(self):
        datestring = '2007-05-15T13:40:44Z'
        e = etree.Element('test')
        e.text = datestring

        dt = XmlDocument().from_element(DateTime, e)

        self.assertEquals(dt.year, 2007)
        self.assertEquals(dt.month, 5)
        self.assertEquals(dt.day, 15)

        datestring = '2007-05-15T13:40:44.003Z'
        e = etree.Element('test')
        e.text = datestring

        dt = XmlDocument().from_element(DateTime, e)

        self.assertEquals(dt.year, 2007)
        self.assertEquals(dt.month, 5)
        self.assertEquals(dt.day, 15)

    def test_integer(self):
        i = 12
        integer = Integer()

        element = etree.Element('test')
        XmlDocument().to_parent_element(Integer, i, ns_test, element)
        element = element[0]

        self.assertEquals(element.text, '12')
        value = XmlDocument().from_element(integer, element)
        self.assertEquals(value, i)

    def test_limits(self):
        try:
            ProtocolBase().from_string(Integer, "1" * (Integer.__max_str_len__ + 1))
        except:
            pass
        else:
            raise Exception("must fail.")

        ProtocolBase().from_string(UnsignedInteger, "-1") # This is not supposed to fail.

        try:
            UnsignedInteger.validate_native(-1) # This is supposed to fail.
        except:
            pass
        else:
            raise Exception("must fail.")

    def test_large_integer(self):
        i = 128375873458473
        integer = Integer()

        element = etree.Element('test')
        XmlDocument().to_parent_element(Integer, i, ns_test, element)
        element = element[0]

        self.assertEquals(element.text, '128375873458473')
        value = XmlDocument().from_element(integer, element)
        self.assertEquals(value, i)

    def test_float(self):
        f = 1.22255645

        element = etree.Element('test')
        XmlDocument().to_parent_element(Float, f, ns_test, element)
        element = element[0]

        self.assertEquals(element.text, repr(f))

        f2 = XmlDocument().from_element(Float, element)
        self.assertEquals(f2, f)

    def test_array(self):
        type = Array(String)
        type.resolve_namespace(type, "zbank")

        values = ['a', 'b', 'c', 'd', 'e', 'f']

        element = etree.Element('test')
        XmlDocument().to_parent_element(type, values, ns_test, element)
        element = element[0]

        self.assertEquals(len(values), len(element.getchildren()))

        values2 = XmlDocument().from_element(type, element)
        self.assertEquals(values[3], values2[3])

    def test_array_empty(self):
        type = Array(String)
        type.resolve_namespace(type, "zbank")

        values = []

        element = etree.Element('test')
        XmlDocument().to_parent_element(type, values, ns_test, element)
        element = element[0]

        self.assertEquals(len(values), len(element.getchildren()))

        values2 = XmlDocument().from_element(type, element)
        self.assertEquals(len(values2), 0)

    def test_unicode(self):
        s = u'\x34\x55\x65\x34'
        self.assertEquals(4, len(s))
        element = etree.Element('test')
        XmlDocument().to_parent_element(String, s, 'test_ns', element)
        element = element[0]
        value = XmlDocument().from_element(String, element)
        self.assertEquals(value, s)

    def test_unicode_pattern_mult_cust(self):
        assert Unicode(pattern='a').Attributes.pattern == 'a'
        assert Unicode(pattern='a')(5).Attributes.pattern == 'a'

    def test_unicode_nullable_mult_cust_false(self):
        assert Unicode(nullable=False).Attributes.nullable == False
        assert Unicode(nullable=False)(5).Attributes.nullable == False

    def test_unicode_nullable_mult_cust_true(self):
        assert Unicode(nullable=True).Attributes.nullable == True
        assert Unicode(nullable=True)(5).Attributes.nullable == True

    def test_null(self):
        element = etree.Element('test')
        XmlDocument().to_parent_element(Null, None, ns_test, element)
        print(etree.tostring(element))

        element = element[0]
        self.assertTrue( bool(element.attrib.get('{%s}nil' % ns.xsi)) )
        value = XmlDocument().from_element(Null, element)
        self.assertEquals(None, value)

    def test_point(self):
        from spyne.model.primitive import _get_point_pattern

        a=re.compile(_get_point_pattern(2))
        assert a.match('POINT (10 40)') is not None
        assert a.match('POINT(10 40)') is not None

        assert a.match('POINT(10.0 40)') is not None
        assert a.match('POINT(1.310e4 40)') is not None

    def test_multipoint(self):
        from spyne.model.primitive import _get_multipoint_pattern

        a=re.compile(_get_multipoint_pattern(2))
        assert a.match('MULTIPOINT (10 40, 40 30, 20 20, 30 10)') is not None
        # FIXME:
        #assert a.match('MULTIPOINT ((10 40), (40 30), (20 20), (30 10))') is not None

    def test_linestring(self):
        from spyne.model.primitive import _get_linestring_pattern

        a=re.compile(_get_linestring_pattern(2))
        assert a.match('LINESTRING (30 10, 10 30, 40 40)') is not None

    def test_multilinestring(self):
        from spyne.model.primitive import _get_multilinestring_pattern

        a=re.compile(_get_multilinestring_pattern(2))
        assert a.match('''MULTILINESTRING ((10 10, 20 20, 10 40),
                                (40 40, 30 30, 40 20, 30 10))''') is not None

    def test_polygon(self):
        from spyne.model.primitive import _get_polygon_pattern

        a=re.compile(_get_polygon_pattern(2))
        assert a.match('POLYGON ((30 10, 10 20, 20 40, 40 40, 30 10))') is not None

    def test_multipolygon(self):
        from spyne.model.primitive import _get_multipolygon_pattern

        a=re.compile(_get_multipolygon_pattern(2))
        assert a.match('''MULTIPOLYGON (((30 20, 10 40, 45 40, 30 20)),
                            ((15 5, 40 10, 10 20, 5 10, 15 5)))''') is not None
        assert a.match('''MULTIPOLYGON (((40 40, 20 45, 45 30, 40 40)),
                                ((20 35, 45 20, 30 5, 10 10, 10 30, 20 35),
                                (30 20, 20 25, 20 15, 30 20)))''') is not None

    def test_boolean(self):
        b = etree.Element('test')
        XmlDocument().to_parent_element(Boolean, True, ns_test, b)
        b = b[0]
        self.assertEquals('true', b.text)

        b = etree.Element('test')
        XmlDocument().to_parent_element(Boolean, 0, ns_test, b)
        b = b[0]
        self.assertEquals('false', b.text)

        b = etree.Element('test')
        XmlDocument().to_parent_element(Boolean, 1, ns_test, b)
        b = b[0]
        self.assertEquals('true', b.text)

        b = XmlDocument().from_element(Boolean, b)
        self.assertEquals(b, True)

        b = etree.Element('test')
        XmlDocument().to_parent_element(Boolean, False, ns_test, b)
        b = b[0]
        self.assertEquals('false', b.text)

        b = XmlDocument().from_element(Boolean, b)
        self.assertEquals(b, False)

        b = etree.Element('test')
        XmlDocument().to_parent_element(Boolean, None, ns_test, b)
        b = b[0]
        self.assertEquals('true', b.get('{%s}nil' % ns.xsi))

        b = XmlDocument().from_element(Boolean, b)
        self.assertEquals(b, None)

<<<<<<< HEAD
=======
    def test_type_names(self):
        class Test(ComplexModel):
            any_xml = AnyXml
            any_dict = AnyDict
            unicode_ = Unicode
            any_uri = AnyUri
            decimal = Decimal
            double = Double
            float = Float
            integer = Integer
            unsigned = UnsignedInteger
            int64 = Integer64
            int32 = Integer32
            int16 = Integer16
            int8 = Integer8
            uint64 = UnsignedInteger64
            uint32 = UnsignedInteger32
            uint16 = UnsignedInteger16
            uint8 = UnsignedInteger8
            t = Time
            d = Date
            dt = DateTime
            dur = Duration
            bool = Boolean
            f = File
            b = ByteArray

        class Service(ServiceBase):
            @srpc(Test)
            def call(t):
                pass

        AnyXml.__type_name__ = 'oui'
        try:
            app.interface.build_interface_document()
        except:
            pass
        else:
            raise Exception("must fail.")

        AnyXml.__type_name__ = 'anyType'

        app = Application([Service], 'hey', in_protocol=XmlDocument(), out_protocol=XmlDocument())
        XmlSchema(app.interface).build_interface_document()

    def test_new_type(self):
        """Customized primitives go into namespace based on module name."""
        custom_type = Unicode(pattern='123')
        self.assertEqual(custom_type.get_namespace(), custom_type.__module__)



>>>>>>> 93a195d1
### Duration Data Type
## http://www.w3schools.com/schema/schema_dtypes_date.asp
# Duration Data type
#  The time interval is specified in the following form "PnYnMnDTnHnMnS" where:
# P indicates the period (required)
# nY indicates the number of years
# nM indicates the number of months
# nD indicates the number of days
# T indicates the start of a time section (*required* if you are going to
#                               specify hours, minutes, seconds or microseconds)
# nH indicates the number of hours
# nM indicates the number of minutes
# nS indicates the number of seconds

class SomeBlob(ComplexModel):
    __namespace__ = 'myns'
    howlong = Duration()

class TestDurationPrimitive(unittest.TestCase):
    def test_onehour_oneminute_onesecond(self):
        answer = 'PT1H1M1S'
        gg = SomeBlob()
        gg.howlong = timedelta(hours=1, minutes=1, seconds=1)

        element = etree.Element('test')
        XmlDocument().to_parent_element(SomeBlob, gg, gg.get_namespace(), element)
        element = element[0]

        print gg.howlong
        print etree.tostring(element, pretty_print=True)
        assert element[0].text == answer

        data = element.find('{%s}howlong' % gg.get_namespace()).text
        self.assertEquals(data, answer)
        s1 = XmlDocument().from_element(SomeBlob, element)
        assert total_seconds(s1.howlong) == total_seconds(gg.howlong)

    def test_4suite(self):
        # borrowed from 4Suite
        tests_seconds =  [
            (0, u'PT0S'),
            (1, u'PT1S'),
            (59, u'PT59S'),
            (60, u'PT1M'),
            (3599, u'PT59M59S'),
            (3600, u'PT1H'),
            (86399, u'PT23H59M59S'),
            (86400, u'P1D'),
            (86400*60, u'P60D'),
            (86400*400, u'P400D')
        ]

        for secs, answer in tests_seconds:
            gg = SomeBlob()
            gg.howlong = timedelta(seconds=secs)

            element = etree.Element('test')
            XmlDocument().to_parent_element(SomeBlob, gg, gg.get_namespace(), element)
            element = element[0]

            print gg.howlong
            print etree.tostring(element, pretty_print=True)
            assert element[0].text == answer

            data = element.find('{%s}howlong' % gg.get_namespace()).text
            self.assertEquals(data, answer)
            s1 = XmlDocument().from_element(SomeBlob, element)
            assert total_seconds(s1.howlong) == secs

        for secs, answer in tests_seconds:
            if secs > 0:
                secs *= -1
                answer = '-' + answer
                gg = SomeBlob()
                gg.howlong = timedelta(seconds=secs)

                element = etree.Element('test')
                XmlDocument().to_parent_element(SomeBlob, gg, gg.get_namespace(), element)
                element = element[0]

                print gg.howlong
                print etree.tostring(element, pretty_print=True)
                assert element[0].text == answer

                data = element.find('{%s}howlong' % gg.get_namespace()).text
                self.assertEquals(data, answer)
                s1 = XmlDocument().from_element(SomeBlob, element)
                assert total_seconds(s1.howlong) == secs

    def test_duration_positive_seconds_only(self):
        answer = 'PT35S'
        gg = SomeBlob()
        gg.howlong = timedelta(seconds=35)

        element = etree.Element('test')
        XmlDocument().to_parent_element(SomeBlob, gg, gg.get_namespace(), element)
        element = element[0]

        print gg.howlong
        print etree.tostring(element, pretty_print=True)
        assert element[0].text == answer

        data = element.find('{%s}howlong' % gg.get_namespace()).text
        self.assertEquals(data, answer)
        s1 = XmlDocument().from_element(SomeBlob, element)
        assert total_seconds(s1.howlong) == total_seconds(gg.howlong)


    def test_duration_positive_minutes_and_seconds_only(self):
        answer = 'PT5M35S'
        gg = SomeBlob()
        gg.howlong = timedelta(minutes=5, seconds=35)

        element = etree.Element('test')
        XmlDocument().to_parent_element(SomeBlob, gg, gg.get_namespace(), element)
        element = element[0]

        print gg.howlong
        print etree.tostring(element, pretty_print=True)
        assert element[0].text == answer

        data = element.find('{%s}howlong' % gg.get_namespace()).text
        self.assertEquals(data, answer)
        s1 = XmlDocument().from_element(SomeBlob, element)
        assert total_seconds(s1.howlong) == total_seconds(gg.howlong)

    def test_duration_positive_milliseconds_only(self):
        answer = 'PT0.666000S'
        gg = SomeBlob()
        gg.howlong = timedelta(milliseconds=666)

        element = etree.Element('test')
        XmlDocument().to_parent_element(SomeBlob, gg, gg.get_namespace(), element)
        element = element[0]

        print gg.howlong
        print etree.tostring(element, pretty_print=True)
        assert element[0].text == answer

        data = element.find('{%s}howlong' % gg.get_namespace()).text
        self.assertEquals(data, answer)
        s1 = XmlDocument().from_element(SomeBlob, element)
        assert total_seconds(s1.howlong) == total_seconds(gg.howlong)

    def test_duration_xml_duration(self):
        dur = datetime.timedelta(days=5 + 30 + 365, hours=1, minutes=1,
                                                   seconds=12, microseconds=8e5)

        str1 = 'P400DT3672.8S'
        str2 = 'P1Y1M5DT1H1M12.8S'

        self.assertEquals(dur, ProtocolBase().from_string(Duration, str1))
        self.assertEquals(dur, ProtocolBase().from_string(Duration, str2))

        self.assertEquals(dur, ProtocolBase().from_string(Duration,
                               ProtocolBase().to_string(Duration, dur)))


if __name__ == '__main__':
    unittest.main()<|MERGE_RESOLUTION|>--- conflicted
+++ resolved
@@ -384,61 +384,12 @@
         b = XmlDocument().from_element(Boolean, b)
         self.assertEquals(b, None)
 
-<<<<<<< HEAD
-=======
-    def test_type_names(self):
-        class Test(ComplexModel):
-            any_xml = AnyXml
-            any_dict = AnyDict
-            unicode_ = Unicode
-            any_uri = AnyUri
-            decimal = Decimal
-            double = Double
-            float = Float
-            integer = Integer
-            unsigned = UnsignedInteger
-            int64 = Integer64
-            int32 = Integer32
-            int16 = Integer16
-            int8 = Integer8
-            uint64 = UnsignedInteger64
-            uint32 = UnsignedInteger32
-            uint16 = UnsignedInteger16
-            uint8 = UnsignedInteger8
-            t = Time
-            d = Date
-            dt = DateTime
-            dur = Duration
-            bool = Boolean
-            f = File
-            b = ByteArray
-
-        class Service(ServiceBase):
-            @srpc(Test)
-            def call(t):
-                pass
-
-        AnyXml.__type_name__ = 'oui'
-        try:
-            app.interface.build_interface_document()
-        except:
-            pass
-        else:
-            raise Exception("must fail.")
-
-        AnyXml.__type_name__ = 'anyType'
-
-        app = Application([Service], 'hey', in_protocol=XmlDocument(), out_protocol=XmlDocument())
-        XmlSchema(app.interface).build_interface_document()
-
     def test_new_type(self):
         """Customized primitives go into namespace based on module name."""
         custom_type = Unicode(pattern='123')
         self.assertEqual(custom_type.get_namespace(), custom_type.__module__)
 
 
-
->>>>>>> 93a195d1
 ### Duration Data Type
 ## http://www.w3schools.com/schema/schema_dtypes_date.asp
 # Duration Data type


#
# spyne - Copyright (C) Spyne contributors.
#
# This library is free software; you can redistribute it and/or
# modify it under the terms of the GNU Lesser General Public
# License as published by the Free Software Foundation; either
# version 2.1 of the License, or (at your option) any later version.
#
# This library is distributed in the hope that it will be useful,
# but WITHOUT ANY WARRANTY; without even the implied warranty of
# MERCHANTABILITY or FITNESS FOR A PARTICULAR PURPOSE.  See the GNU
# Lesser General Public License for more details.
#
# You should have received a copy of the GNU Lesser General Public
# License along with this library; if not, write to the Free Software
# Foundation, Inc., 51 Franklin Street, Fifth Floor, Boston, MA  02110-1301
#

"""The ``spyne.model.binary`` package contains binary type markers."""

import os
import base64
import tempfile

from base64 import b64encode
from base64 import b64decode
from binascii import hexlify
from binascii import unhexlify

try:
    from cStringIO import StringIO
except ImportError: # Python 3
    from io import StringIO

from spyne.util import _bytes_join
from spyne.model import nillable_string
from spyne.model import nillable_iterable
from spyne.model import ModelBase
from spyne.model import SimpleModel


class ByteArray(SimpleModel):
    """Canonical container for arbitrary data. Every protocol has a different
    way of encapsulating this type. E.g. xml-based protocols encode this as
    base64, while HttpRpc just hands it over.

    Its native python format is a sequence of ``str`` objects for Python 2.x
    and a sequence of ``bytes`` objects for Python 3.x.
    """

    __type_name__ = 'base64Binary'
    __namespace__ = "http://www.w3.org/2001/XMLSchema"

    class Attributes(SimpleModel.Attributes):
        encoding = None
        """The binary encoding to use when the protocol does not enforce an
        encoding for binary data.

        One of (None, 'base64', 'hex')
        """

    _encoding_handlers = {
        None: ''.join,
        'hex': hexlify,
        'base64': b64encode,
    }

    _decoding_handlers = {
        None: lambda x: [x],
        'hex': unhexlify,
        'base64': b64decode,
    }

    def __new__(cls, **kwargs):
        if 'encoding' in kwargs:
            v = kwargs['encoding']

            if v in (None, 'base64'):
                kwargs['type_name'] = 'base64Binary'
            elif v == 'hex':
                kwargs['type_name'] = 'hexBinary'
            else:
                raise ValueError("'encoding' must be one of: %r" % \
                                (tuple(ByteArray._encoding.handlers.values()),))


        return SimpleModel.__new__(cls, **kwargs)

    @classmethod
<<<<<<< HEAD
=======
    @nillable_string
    def from_string(cls, value):
        return cls._decoding_handlers[cls.Attributes.encoding](value)

    @classmethod
    @nillable_string
    def to_string(cls, value):
        return cls._encoding_handlers[cls.Attributes.encoding](value)

    @classmethod
>>>>>>> d4320459
    @nillable_iterable
    def to_string_iterable(cls, value):
        for v in value:
            if isinstance(v, unicode):
                yield v.encode('utf8')
            else:
                yield v

    @classmethod
    @nillable_string
    def to_base64(cls, value):
        return [base64.b64encode(_bytes_join(value))]

    @classmethod
    @nillable_string
    def from_base64(cls, value):
        return [base64.b64decode(_bytes_join(value))]


class File(SimpleModel):
    """A compact way of dealing with incoming files for protocols with a
    standard way of encoding file metadata along with binary data. (E.g. Http)
    """

    __type_name__ = 'base64Binary'
    __namespace__ = "http://www.w3.org/2001/XMLSchema"

    class Value(object):
        def __init__(self, name=None, path=None, type='application/octet-stream',
                                                            data=None, handle=None):
            """The class for values marked as ``File``.

            :param name: Original name of the file
            :param path: Current path to the file.
            :param type: The mime type of the file's contents.
            :param data: Optional sequence of ``str`` or ``bytes`` instances
            that contain the file's data.
            :param handle: :class:`file` object that contains the file's data.
            It is ignored unless the ``path`` argument is ``None``.
            """

            self.name = name
            if self.name is not None:
                assert os.path.basename(self.name) == self.name

            self.path = path
            if self.path is not None:
                assert os.path.isabs(self.path)

            self.type = type

            if data is None:
                self.data = File.to_string_iterable(self)
            else:
                self.data = iter(data)

            self.handle = handle

        def rollover(self):
            """This method normalizes the file object by making ``path``,
            ``name`` and ``handle`` properties consistent. It writes
            incoming data to the file object and points the ``data`` iterable
            to the contents of this file.
            """

            iter(self.data)

            if self.path is None:
                handle, self.path = tempfile.mkstemp()
                f = os.fdopen(handle, 'wb')
            else:
                assert os.path.isabs(self.path)
                f = open(self.path, 'wb')

            if self.name is None:
                self.name = os.path.basename(self.path)

            for data in self.data:
                f.write(data)

            f.close()

            self.data = File.to_string_iterable(self)

    @classmethod
    @nillable_iterable
    def to_string_iterable(cls, value):
        assert value.path, "You need to write data to persistent storage first " \
                           "if you want to read it back."

        if value.handle is None:
            f = open(value.path, 'rb')
        else:
            f = value.handle
            f.seek(0)

        data = f.read(0x4000)
        while len(data) > 0:
            yield data
            data = f.read(0x4000)

        if value.handle is None:
            f.close()

    @classmethod
    @nillable_string
    def to_base64(cls, value):
        assert value.path, "You need to write data to persistent storage first " \
                           "if you want to read it back."
        f = open(value.path, 'rb')

        data = f.read(0x4000) # this needs to be a multiple of 4
        while len(data) > 0:
            yield base64.b64encode(data)
            data = f.read(0x4000)

        f.close()

    @classmethod
    @nillable_string
    def from_base64(cls, value):
        return File.Value(data=[base64.b64decode(value)])

    def __repr__(self):
        return "File(name=%r, path=%r, type=%r, data=%r)" % (self.name,
                                                self.path, self.type, self.data)

# **DEPRECATED!** Use ByteArray or File instead.
class Attachment(ModelBase):
    __type_name__ = 'base64Binary'
    __namespace__ = "http://www.w3.org/2001/XMLSchema"

    def __init__(self, data=None, file_name=None):
        self.data = data
        self.file_name = file_name

    def save_to_file(self):
        '''This method writes the data to the specified file.  This method
        assumes that the file_name is the full path to the file to be written.
        This method also assumes that self.data is the base64 decoded data,
        and will do no additional transformations on it, simply write it to
        disk.
        '''

        if not self.data:
            raise Exception("No data to write")

        if not self.file_name:
            raise Exception("No file_name specified")

        f = open(self.file_name, 'wb')
        f.write(self.data)
        f.close()

    def load_from_file(self):
        '''This method loads the data from the specified file, and does
        no encoding/decoding of the data
        '''
        if not self.file_name:
            raise Exception("No file_name specified")
        f = open(self.file_name, 'rb')
        self.data = f.read()
        f.close()

    @classmethod
    @nillable_string
    def to_base64(cls, value):
        ostream = StringIO()
        if not (value.data is None):
            istream = StringIO(value.data)

        elif not (value.file_name is None):
            istream = open(value.file_name, 'rb')

        else:
            raise ValueError("Neither data nor a file_name has been specified")

        base64.encode(istream, ostream)
        ostream.seek(0)

        return ostream.read()

    @classmethod
    @nillable_string
    def from_base64(cls, value):
        istream = StringIO(value)
        ostream = StringIO()

        base64.decode(istream, ostream)
        ostream.seek(0)

        return Attachment(data=ostream.read())<|MERGE_RESOLUTION|>--- conflicted
+++ resolved
@@ -88,19 +88,6 @@
         return SimpleModel.__new__(cls, **kwargs)
 
     @classmethod
-<<<<<<< HEAD
-=======
-    @nillable_string
-    def from_string(cls, value):
-        return cls._decoding_handlers[cls.Attributes.encoding](value)
-
-    @classmethod
-    @nillable_string
-    def to_string(cls, value):
-        return cls._encoding_handlers[cls.Attributes.encoding](value)
-
-    @classmethod
->>>>>>> d4320459
     @nillable_iterable
     def to_string_iterable(cls, value):
         for v in value:

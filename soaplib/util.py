#
# soaplib - Copyright (C) 2009 Aaron Bickell, Jamie Kirkpatrick
#
# This library is free software; you can redistribute it and/or
# modify it under the terms of the GNU Lesser General Public
# License as published by the Free Software Foundation; either
# version 2.1 of the License, or (at your option) any later version.
#
# This library is distributed in the hope that it will be useful,
# but WITHOUT ANY WARRANTY; without even the implied warranty of
# MERCHANTABILITY or FITNESS FOR A PARTICULAR PURPOSE.  See the GNU
# Lesser General Public License for more details.
#
# You should have received a copy of the GNU Lesser General Public
# License along with this library; if not, write to the Free Software
# Foundation, Inc., 51 Franklin Street, Fifth Floor, Boston, MA  02110-1301
#

import datetime
import urllib
from urllib import quote

from soaplib.etimport import ElementTree


def create_relates_to_header(relatesTo, attrs={}):
    '''Creates a 'relatesTo' header for async callbacks'''
    relatesToElement = ElementTree.Element(
        '{http://schemas.xmlsoap.org/ws/2003/03/addressing}RelatesTo')
    for k, v in attrs.items():
        relatesToElement.set(k, v)
    relatesToElement.text = relatesTo
    return relatesToElement


def create_callback_info_headers(messageId, replyTo):
    '''Creates MessageId and ReplyTo headers for initiating an
    async function'''
    messageIdElement = ElementTree.Element(
        '{http://schemas.xmlsoap.org/ws/2003/03/addressing}MessageID')
    messageIdElement.text = messageId

    replyToElement = ElementTree.Element(
        '{http://schemas.xmlsoap.org/ws/2003/03/addressing}ReplyTo')
    addressElement = ElementTree.SubElement(replyToElement,
        '{http://schemas.xmlsoap.org/ws/2003/03/addressing}Address')
    addressElement.text = replyTo
    return messageIdElement, replyToElement


def get_callback_info():
    '''Retrieves the messageId and replyToAddress from the message header.
    This is used for async calls.'''
    messageId = None
    replyToAddress = None
    from soaplib.wsgi_soap import request
    headerElement = request.header
    if headerElement:
        headers = headerElement.getchildren()
        for header in headers:
            if header.tag.lower().endswith("messageid"):
                messageId = header.text
            if header.tag.lower().find("replyto") != -1:
                replyToElems = header.getchildren()
                for replyTo in replyToElems:
                    if replyTo.tag.lower().endswith("address"):
                        replyToAddress = replyTo.text
    return messageId, replyToAddress


def get_relates_to_info():
    '''Retrieves the relatesTo header. This is used for callbacks'''
    from soaplib.wsgi_soap import request
    headerElement = request.header
    if headerElement:
        headers = headerElement.getchildren()
        for header in headers:
            if header.tag.lower().find('relatesto') != -1:
                return header.text


def split_url(url):
    '''Splits a url into (uri_scheme, host[:port], path)'''
    scheme, remainder = urllib.splittype(url)
    host, path = urllib.splithost(remainder)
    return scheme.lower(), host, path


def reconstruct_url(environ):
    '''
    Rebuilds the calling url from values found in the
    environment.

    This algorithm was found via PEP 333, the wsgi spec and
    contributed by Ian Bicking.
    '''
    url = environ['wsgi.url_scheme'] + '://'
    if environ.get('HTTP_HOST'):
        url += environ['HTTP_HOST']
    else:
        url += environ['SERVER_NAME']

        if environ['wsgi.url_scheme'] == 'https':
            if environ['SERVER_PORT'] != '443':
                url += ':' + environ['SERVER_PORT']
        else:
            if environ['SERVER_PORT'] != '80':
                url += ':' + environ['SERVER_PORT']

    if (quote(environ.get('SCRIPT_NAME', '')) == '/' and
        quote(environ.get('PATH_INFO', ''))[0:1] == '/'):
        #skip this if it is only a slash
        pass
    elif quote(environ.get('SCRIPT_NAME', ''))[0:2] == '//':
        url += quote(environ.get('SCRIPT_NAME', ''))[1:]
    else:
        url += quote(environ.get('SCRIPT_NAME', ''))

    url += quote(environ.get('PATH_INFO', ''))
    if environ.get('QUERY_STRING'):
        url += '?' + environ['QUERY_STRING']
    return url

def check_pyversion(*minversion):
<<<<<<< HEAD
    """
    Returns true if python version is
    at least >= given version (as a 3-tuple)
    """
    import sys
    pyver = sys.version_info[:3]
    if pyver[0] != minversion[0]: return pyver[0] > minversion[0]
    if pyver[1] != minversion[1]: return pyver[1] > minversion[1]
    return pyver[2] >= minversion[2]

=======
    import sys
    pyver = sys.version_info[:3]
    return pyver >= minversion
>>>>>>> 176f108f

###################################################################
# Deprecated Functionality
###################################################################
from warnings import warn


def deprecate(name):
    warn("Method [%s] will be removed at the end of this iteration" %
        name, DeprecationWarning)


def convertDateTime(date):
    deprecate('convertDateTime')
    date = date.replace("T", " ")
    d, t = date.split(' ')
    y, mo, da = d.split('-')
    h, mi, s = t.split(':')
    ms = 0
    try:
        s, ms = s.split('.')
    except:
        pass
    return datetime.datetime(int(y), int(mo), int(da), int(h), int(mi),
        int(s), int(ms))

converters = {
    'datetime': convertDateTime,
    'integer': int,
    'float': float,
    'boolean': bool,
}


def element2dict(element):
    deprecate('element2dict')
    if type(element) == str:
        element = ElementTree.fromstring(element)

    children = element.getchildren()
    tag = element.tag.split('}')[-1]
    return {tag: _element2dict(children)}


def _get_element_value(element):
    deprecate('_get_element_value')
    xsd_type = None
    for k in element.keys():
        if k.lower().endswith('type'):
            xsd_type = element.get(k)
    if element.text == None:
        return None
    if xsd_type:
        t = xsd_type.lower().split(':')[-1]
        conv = converters.get(t)
        if conv:
            return conv(element.text)
        else:
            return element.text
    return element.text


def _element2dict(child_elements):
    deprecate('_element2dict')
    d = {}
    for child in child_elements:

        tag = child.tag.split('}')[-1]
        children = child.getchildren()
        if children:
            typ = None
            for k in child.keys():
                if k.lower().endswith('type'):
                    typ = child.get(k)
            if typ and typ.lower().endswith('array'):
                d[tag] = []
                for c in child.getchildren():
                    if c.getchildren():
                        d[tag].append(_element2dict(c.getchildren()))
                    else:
                        d[tag].append(_get_element_value(c))
            else:
                d[tag] = _element2dict(children)
        else:
            typ = None
            for k in child.keys():
                if k.lower().endswith('type'):
                    typ = child.get(k)
            value = _get_element_value(child)
            d[tag] = _get_element_value(child)
    return d


def dict2element(*args, **kwargs):
    deprecate('dict2element')
    if len(kwargs) == 1:
        dictionary = kwargs
    else:
        dictionary = args[0]
    if not len(dictionary.keys()):
        return ElementTree.Element('none')
    root = dictionary.keys()[0]
    element = _dict2element(dictionary[root], root)
    element.set('xmlns:optio', 'http://www.optio.com/schemas')
    return element


def _dict2element(data, tag):
    deprecate('_dict2element')
    d = {datetime.datetime: 'xs:dateTime',
         int: 'xs:integer',
         bool: 'xs:boolean',
         float: 'xs:float',
    }
    root = ElementTree.Element(tag)
    if type(data) == dict:
        for k, v in data.items():
            root.append(_dict2element(v, k))
    elif type(data) in (list, tuple):
        root.set('type', 'optio:array')
        for item in data:
            root.append(_dict2element(item, 'item'))
    elif data is not None:
        t = d.get(type(data), 'xs:string')
        root.text = str(data)
        root.set('type', t)
    return root<|MERGE_RESOLUTION|>--- conflicted
+++ resolved
@@ -122,22 +122,9 @@
     return url
 
 def check_pyversion(*minversion):
-<<<<<<< HEAD
-    """
-    Returns true if python version is
-    at least >= given version (as a 3-tuple)
-    """
-    import sys
-    pyver = sys.version_info[:3]
-    if pyver[0] != minversion[0]: return pyver[0] > minversion[0]
-    if pyver[1] != minversion[1]: return pyver[1] > minversion[1]
-    return pyver[2] >= minversion[2]
-
-=======
     import sys
     pyver = sys.version_info[:3]
     return pyver >= minversion
->>>>>>> 176f108f
 
 ###################################################################
 # Deprecated Functionality

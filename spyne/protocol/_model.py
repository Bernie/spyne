
#
# spyne - Copyright (C) Spyne contributors.
#
# This library is free software; you can redistribute it and/or
# modify it under the terms of the GNU Lesser General Public
# License as published by the Free Software Foundation; either
# version 2.1 of the License, or (at your option) any later version.
#
# This library is distributed in the hope that it will be useful,
# but WITHOUT ANY WARRANTY; without even the implied warranty of
# MERCHANTABILITY or FITNESS FOR A PARTICULAR PURPOSE.  See the GNU
# Lesser General Public License for more details.
#
# You should have received a copy of the GNU Lesser General Public
# License along with this library; if not, write to the Free Software
# Foundation, Inc., 51 Franklin Street, Fifth Floor, Boston, MA  02110-1301
#


import spyne

import decimal
import datetime
import math
import time
import pytz
import uuid

from collections import deque

from pytz import FixedOffset

from spyne.error import ValidationError
from spyne.model import nillable_string
from spyne.model import nillable_iterable
from spyne.model.binary import File
from spyne.model.binary import Attachment
from spyne.model.binary import binary_encoding_handlers
from spyne.model.binary import binary_decoding_handlers
from spyne.model.binary import BINARY_ENCODING_USE_DEFAULT
from spyne.model.primitive import _time_re
from spyne.model.primitive import _duration_re

try:
    from lxml import etree
    from lxml import html
except ImportError:
    etree = None
    html = None

__all__ = [
    'uuid_to_string', 'uuid_from_string',
    'null_to_string', 'null_from_string',
    'any_xml_to_string', 'any_xml_from_string',
    'any_html_to_string', 'any_html_from_string',
    'unicode_to_string', 'unicode_from_string',
    'string_from_string',
    'decimal_to_string', 'decimal_from_string',
    'double_to_string', 'double_from_string',
    'integer_to_string', 'integer_from_string',
    'time_to_string', 'time_from_string',
    'datetime_to_string', 'datetime_from_string', 'datetime_from_string_iso',
    'date_from_string', 'date_from_string_iso',
    'duration_to_string', 'duration_from_string',
    'boolean_to_string', 'boolean_from_string',
    'byte_array_to_string', 'byte_array_from_string', 'byte_array_to_string_iterable',
    'file_from_string', 'file_to_string_iterable',
    'attachment_to_string', 'attachment_from_string',
    'complex_model_base_to_string', 'complex_model_base_from_string',
    'simple_model_to_string_iterable', 'complex_model_to_string_iterable',
]

def null_to_string(cls, value):
    return ""

def null_from_string(cls, value):
    return None


@nillable_string
def any_xml_to_string(cls, value):
    return etree.tostring(value)

@nillable_string
def any_xml_from_string(cls, string):
    try:
        return etree.fromstring(string)
    except etree.XMLSyntaxError, e:
        raise ValidationError(string, "%%r: %r" % e)

@nillable_string
def any_html_to_string(cls, value):
    return html.tostring(value)

@nillable_string
def any_html_from_string(cls, string):
    return html.fromstring(string)


@nillable_string
def uuid_to_string(cls, value):
    return str(value)

@nillable_string
def uuid_from_string(cls, string):
    return uuid.UUID(string)


@nillable_string
def unicode_to_string(cls, value):
    retval = value
    if cls.Attributes.encoding is not None and isinstance(value, unicode):
        retval = value.encode(cls.Attributes.encoding)
    if cls.Attributes.format is None:
        return retval
    else:
        return cls.Attributes.format % retval

@nillable_string
def unicode_from_string(cls, value):
    retval = value
    if isinstance(value, str):
        if cls.Attributes.encoding is None:
            retval = unicode(value, errors = cls.Attributes.unicode_errors)
        else:
            retval = unicode(value, cls.Attributes.encoding,
                                    errors = cls.Attributes.unicode_errors)
    return retval


@nillable_string
def string_from_string(cls, value):
    retval = value
    if isinstance(value, unicode):
        if cls.Attributes.encoding is None:
            raise Exception("You need to define an encoding to convert the "
                            "incoming unicode values to.")
        else:
            retval = value.encode(cls.Attributes.encoding)

    return retval


@nillable_string
def decimal_to_string(cls, value):
    decimal.Decimal(value)
    if cls.Attributes.str_format is not None:
        return cls.Attributes.str_format.format(value)
    elif cls.Attributes.format is not None:
        return cls.Attributes.format % value
    else:
        return str(value)

@nillable_string
def decimal_from_string(cls, string):
    if cls.Attributes.max_str_len is not None and len(string) > \
                                                     cls.Attributes.max_str_len:
        raise ValidationError(string, "Decimal %%r longer than %d characters"
                                                   % cls.Attributes.max_str_len)

    try:
        return decimal.Decimal(string)
    except decimal.InvalidOperation, e:
        raise ValidationError(string, "%%r: %r" % e)


@nillable_string
def double_to_string(cls, value):
    float(value) # sanity check

    if cls.Attributes.format is None:
        return repr(value)
    else:
        return cls.Attributes.format % value

@nillable_string
def double_from_string(cls, string):
    try:
        return float(string)
    except (TypeError, ValueError), e:
        raise ValidationError(string, "%%r: %r" % e)


@nillable_string
def integer_to_string(cls, value):
    int(value) # sanity check

    if cls.Attributes.format is None:
        return str(value)
    else:
        return cls.Attributes.format % value

@nillable_string
def integer_from_string(cls, string):
    if cls.Attributes.max_str_len is not None and len(string) > \
                                                     cls.Attributes.max_str_len:
        raise ValidationError(string, "Integer %%r longer than %d characters"
                                                   % cls.Attributes.max_str_len)

    try:
        return int(string)
    except ValueError:
        raise ValidationError(string, "Could not cast %r to integer")


@nillable_string
def time_to_string(cls, value):
    """Returns ISO formatted dates."""

    return value.isoformat()

@nillable_string
def time_from_string(cls, string):
    """Expects ISO formatted times."""

    match = _time_re.match(string)
    if match is None:
        raise ValidationError(string, "%%r does not match regex %r " %
                                                               _time_re.pattern)

    fields = match.groupdict(0)
    microsec = fields.get('sec_frac')
    if microsec is None or microsec == 0:
        microsec = 0
    else:
        microsec = int(microsec[1:])

    return datetime.time(int(fields['hr']), int(fields['min']),
                                                   int(fields['sec']), microsec)

@nillable_string
def datetime_to_string(cls, value):
    if cls.Attributes.as_timezone is not None and value.tzinfo is not None:
        value = value.astimezone(cls.Attributes.as_timezone)
    if not cls.Attributes.timezone:
        value = value.replace(tzinfo=None)

    format = cls.Attributes.format
    if format is None:
        ret_str = value.isoformat()
    else:
        ret_str = datetime.datetime.strftime(value, format)

    string_format = cls.Attributes.string_format
    if string_format is None:
        return ret_str
    else:
        return string_format % ret_str


def _parse_datetime_iso_match(date_match, tz=None):
    fields = date_match.groupdict()

    year = int(fields.get('year'))
    month =  int(fields.get('month'))
    day = int(fields.get('day'))
    hour = int(fields.get('hr'))
    min = int(fields.get('min'))
    sec = int(fields.get('sec'))
    usec = fields.get("sec_frac")
    if usec is None:
        usec = 0
    else:
        usec = int(usec[1:])

    return datetime.datetime(year, month, day, hour, min, sec, usec, tz)


@nillable_string
def datetime_from_string_iso(cls, string):
    astz = cls.Attributes.as_timezone

    match = cls._utc_re.match(string)
    if match:
        tz = pytz.utc
        retval = _parse_datetime_iso_match(match, tz=tz)
        if astz is not None:
            retval = retval.astimezone(astz)
        return retval

    if match is None:
        match = cls._offset_re.match(string)
        if match:
            tz_hr, tz_min = [int(match.group(x)) for x in ("tz_hr", "tz_min")]
            tz = FixedOffset(tz_hr * 60 + tz_min, {})
            retval = _parse_datetime_iso_match(match, tz=tz)
            if astz is not None:
                retval = retval.astimezone(astz)
            return retval

    if match is None:
        match = cls._local_re.match(string)
        if match:
            retval = _parse_datetime_iso_match(match)
            if astz:
                return retval.replace(tzinfo=astz)
            return retval.replace(tzinfo=spyne.LOCAL_TZ)

    raise ValidationError(string)

@nillable_string
def date_from_string_iso(cls, string):
    """This is used by protocols like SOAP who need ISO8601-formatted dates
    no matter what.
    """
    try:
        return datetime.date(*(time.strptime(string, '%Y-%m-%d')[0:3]))
    except ValueError:
        match = cls._offset_re.match(string)
        if match:
            return datetime.date(int(match.group('year')), int(match.group('month')), int(match.group('day')))
        else:
            raise ValidationError(string)


@nillable_string
def datetime_from_string(cls, string):
    format = cls.Attributes.format

    if format is None:
        retval = datetime_from_string_iso(cls, string)
    else:
        astz = cls.Attributes.as_timezone

        retval = datetime.datetime.strptime(string, format)
        if astz:
            retval = retval.astimezone(cls.Attributes.as_time_zone)

    return retval


@nillable_string
def date_from_string(cls, string):
    try:
        d = datetime.datetime.strptime(string, cls.Attributes.format)
        return datetime.date(d.year, d.month, d.day)
    except ValueError, e:
<<<<<<< HEAD
        raise ValidationError(string, "%%r: %s" % repr(e).replace("%", "%%"))
=======
        match = cls._offset_re.match(string)
        if match:
            return datetime.date(int(match.group('year')), int(match.group('month')), int(match.group('day')))
        else:
            raise ValidationError(string, "%%r: %r" % e)
>>>>>>> 822634bb


if hasattr(datetime.timedelta, 'total_seconds'):
    def _total_seconds(td):
        return td.total_seconds()

else:
    def _total_seconds(td):
        return (td.microseconds +
                            (td.seconds + td.days * 24 * 3600) * 10**6) / 10**6

@nillable_string
def duration_to_string(cls, value):
    if value.days < 0:
        value = -value
        negative = True
    else:
        negative = False

    tot_sec = _total_seconds(value)
    seconds = value.seconds % 60
    minutes = value.seconds / 60
    hours = minutes / 60
    minutes = minutes % 60
    seconds = float(seconds)
    useconds = value.microseconds

    retval = deque()
    if negative:
        retval.append("-P")
    else:
        retval.append("P")
    if value.days != 0:
        retval.extend([
            "%iD" % value.days,
            ])

    if tot_sec != 0 and tot_sec % 86400 == 0 and useconds == 0:
        return ''.join(retval)

    retval.append('T')

    if hours > 0:
        retval.append("%iH" % hours)

    if minutes > 0:
        retval.append("%iM" % minutes)

    if seconds > 0 or useconds > 0:
        retval.append("%i" % seconds)
        if useconds > 0:
            retval.append(".%i" % useconds)
        retval.append("S")

    if len(retval) == 2:
        retval.append('0S')

    return ''.join(retval)

@nillable_string
def duration_from_string(cls, string):
    duration = _duration_re.match(string).groupdict(0)
    if duration is None:
        raise ValidationError("time data '%s' does not match regex '%s'" %
                                                (string, _duration_re.pattern))

    days = int(duration['days'])
    days += int(duration['months']) * 30
    days += int(duration['years']) * 365
    hours = int(duration['hours'])
    minutes = int(duration['minutes'])
    seconds = float(duration['seconds'])
    f, i = math.modf(seconds)
    seconds = i
    microseconds = int(1e6 * f)

    delta = datetime.timedelta(days=days, hours=hours, minutes=minutes,
        seconds=seconds, microseconds=microseconds)

    if duration['sign'] == "-":
        delta *= -1

    return delta


@nillable_string
def boolean_to_string(cls, value):
    return str(bool(value)).lower()

@nillable_string
def boolean_from_string(cls, string):
    return (string.lower() in ['true', '1'])


@nillable_string
def byte_array_from_string(cls, value, suggested_encoding=None):
    encoding = cls.Attributes.encoding
    if encoding is BINARY_ENCODING_USE_DEFAULT:
        encoding = suggested_encoding
    return binary_decoding_handlers[encoding](value)

@nillable_string
def byte_array_to_string(cls, value, suggested_encoding=None):
    encoding = cls.Attributes.encoding
    if encoding is BINARY_ENCODING_USE_DEFAULT:
        encoding = suggested_encoding
    return binary_encoding_handlers[suggested_encoding](value)

@nillable_iterable
def byte_array_to_string_iterable(prot, cls, value):
    return value


@nillable_string
def file_from_string(cls, value, suggested_encoding=None):
    encoding = cls.Attributes.encoding
    if encoding is BINARY_ENCODING_USE_DEFAULT:
        encoding = suggested_encoding

    return File.Value(data=binary_decoding_handlers[encoding](value))


def _file_to_iter(f):
    data = f.read(65536)
    while len(data) > 0:
        yield data
        data = f.read(65536)

    f.close()

@nillable_iterable
def file_to_string_iterable(prot, cls, value):
    if value.data is None:
        if value.handle is None:
            assert value.path is not None, "You need to write data to " \
                        "persistent storage first if you want to read it back."

            f = open(value.path, 'rb')

        else:
            f = value.handle
            f.seek(0)

        return _file_to_iter(f)

    else:
        return iter(value.data)

@nillable_iterable
def simple_model_to_string_iterable(prot, cls, value):
    retval = prot.to_string(cls, value)
    if retval is None:
        return ('',)
    return (retval,)

@nillable_iterable
def complex_model_to_string_iterable(prot, cls, value):
    if prot.ignore_uncap:
        return tuple()
    raise TypeError("HttpRpc protocol can only serialize primitives.")

@nillable_string
def attachment_to_string(cls, value):
    if not (value.data is None):
        # the data has already been loaded, just encode
        # and return the element
        data = value.data

    elif not (value.file_name is None):
        # the data hasn't been loaded, but a file has been
        # specified
        data = open(value.file_name, 'rb').read()

    else:
        raise ValueError("Neither data nor a file_name has been specified")

    return data

@nillable_string
def attachment_from_string(cls, value):
    return Attachment(data=value)


@nillable_string
def complex_model_base_to_string(cls, value):
    raise TypeError("Only primitives can be serialized to string.")

@nillable_string
def complex_model_base_from_string(cls, string):
    raise TypeError("Only primitives can be deserialized from string.")<|MERGE_RESOLUTION|>--- conflicted
+++ resolved
@@ -336,15 +336,12 @@
         d = datetime.datetime.strptime(string, cls.Attributes.format)
         return datetime.date(d.year, d.month, d.day)
     except ValueError, e:
-<<<<<<< HEAD
-        raise ValidationError(string, "%%r: %s" % repr(e).replace("%", "%%"))
-=======
         match = cls._offset_re.match(string)
         if match:
-            return datetime.date(int(match.group('year')), int(match.group('month')), int(match.group('day')))
+            return datetime.date(int(match.group('year')),
+                            int(match.group('month')), int(match.group('day')))
         else:
-            raise ValidationError(string, "%%r: %r" % e)
->>>>>>> 822634bb
+            raise ValidationError(string, "%%r: %s" % repr(e).replace("%", "%%"))
 
 
 if hasattr(datetime.timedelta, 'total_seconds'):

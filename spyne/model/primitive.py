
#
# spyne - Copyright (C) Spyne contributors.
#
# This library is free software; you can redistribute it and/or
# modify it under the terms of the GNU Lesser General Public
# License as published by the Free Software Foundation; either
# version 2.1 of the License, or (at your option) any later version.
#
# This library is distributed in the hope that it will be useful,
# but WITHOUT ANY WARRANTY; without even the implied warranty of
# MERCHANTABILITY or FITNESS FOR A PARTICULAR PURPOSE.  See the GNU
# Lesser General Public License for more details.
#
# You should have received a copy of the GNU Lesser General Public
# License along with this library; if not, write to the Free Software
# Foundation, Inc., 51 Franklin Street, Fifth Floor, Boston, MA  02110-1301
#

"""
The ``spyne.model.primitive`` package contains types with values that fit
in a single field.
"""


import sys
if sys.version > '3':
    long = int

import re
import math
import time
import pytz
import uuid
import decimal
import datetime
import platform

import spyne.const.xml_ns

from collections import deque

from pytz import FixedOffset

from spyne.error import ValidationError
from spyne.error import Fault
from spyne.model import SimpleModel
from spyne.model import nillable_string
from spyne.util import memoize

try:
    from lxml import etree
    from lxml import html
except ImportError:
    etree = None
    html = None

string_encoding = 'utf8'

FLOAT_PATTERN = '-?[0-9]+\.?[0-9]*'
DATE_PATTERN = r'(?P<year>\d{4})-(?P<month>\d{2})-(?P<day>\d{2})'
TIME_PATTERN = r'(?P<hr>\d{2}):(?P<min>\d{2}):(?P<sec>\d{2})(?P<sec_frac>\.\d+)?'
OFFSET_PATTERN = r'(?P<tz_hr>[+-]\d{2}):(?P<tz_min>\d{2})'
DATETIME_PATTERN = DATE_PATTERN + '[T ]' + TIME_PATTERN
UUID_PATTERN = "%(x)s{8}-%(x)s{4}-%(x)s{4}-%(x)s{4}-%(x)s{12}" % \
                                                            {'x': '[a-fA-F0-9]'}

def _get_one_point_pattern(dim):
    return ' +'.join([FLOAT_PATTERN] * dim)

def _get_point_pattern(dim):
    return 'POINT *\\(%s\\)' % _get_one_point_pattern(dim)

def _get_one_line_pattern(dim):
    one_point = _get_one_point_pattern(dim)
    return '\\(%s *(, *%s)*\\)' % (one_point, one_point)

def _get_linestring_pattern(dim):
    return 'LINESTRING *%s' % _get_one_line_pattern(dim)

def _get_one_polygon_pattern(dim):
    one_line = _get_one_line_pattern(dim)
    return '\\(%s *(, *%s)*\\)' % (one_line, one_line)

def _get_polygon_pattern(dim):
    return 'POLYGON *%s' % _get_one_polygon_pattern(dim)

def _get_one_multipolygon_pattern(dim):
    one_line = _get_one_polygon_pattern(dim)
    return '\\(%s *(, *%s)*\\)' % (one_line, one_line)

def _get_multipolygon_pattern(dim):
    return 'MULTIPOLYGON *%s' % _get_one_multipolygon_pattern(dim)


_local_re = re.compile(DATETIME_PATTERN)
_utc_re = re.compile(DATETIME_PATTERN + 'Z')
_offset_re = re.compile(DATETIME_PATTERN + OFFSET_PATTERN)
_date_re = re.compile(DATE_PATTERN)
_time_re = re.compile(TIME_PATTERN)
_duration_re = re.compile(
        r'(?P<sign>-?)'
        r'P'
        r'(?:(?P<years>\d+)Y)?'
        r'(?:(?P<months>\d+)M)?'
        r'(?:(?P<days>\d+)D)?'
        r'(?:T(?:(?P<hours>\d+)H)?'
        r'(?:(?P<minutes>\d+)M)?'
        r'(?:(?P<seconds>\d+(.\d+)?)S)?)?'
    )


_ns_xs = spyne.const.xml_ns.xsd
_ns_xsi = spyne.const.xml_ns.xsi


class AnyXml(SimpleModel):
    """An xml node that can contain any number of sub nodes. It's represented by
    an ElementTree object."""

    __type_name__ = 'anyType'

    class Attributes(SimpleModel.Attributes):
        namespace = None
        """Xml-Schema specific namespace attribute"""

        process_contents = None
        """Xml-Schema specific processContents attribute"""


# EXPERIMENTAL
class AnyHtml(SimpleModel):
    @classmethod
    @nillable_string
    def to_string(cls, value):
        return html.tostring(value)

    @classmethod
    @nillable_string
    def from_string(cls, string):
        return html.fromstring(string)


class AnyDict(SimpleModel):
    """A dict instance that can contain other dicts, iterables or primitive
    types. Its serialization is protocol-dependent.
    """

    __type_name__ = 'anyType'


class Unicode(SimpleModel):
    """The type to represent human-readable data. Its native format is `unicode`
    or `str` with given encoding.
    """

    __type_name__ = 'string'

    class Attributes(SimpleModel.Attributes):
        """Customizable attributes of the :class:`spyne.model.primitive.Unicode`
        type."""

        min_len = 0
        """Minimum length of string. Can be set to any positive integer"""

        max_len = decimal.Decimal('inf')
        """Maximum length of string. Can be set to ``decimal.Decimal('inf')`` to
        accept strings of arbitrary length. You may also need to adjust
        :const:`spyne.server.wsgi.MAX_CONTENT_LENGTH`."""

        pattern = None
        """A regular expression that matches the whole string. See here for more
        info: http://www.regular-expressions.info/xml.html"""

        encoding = None
        """The encoding of `str` objects this class may have to deal with."""

        unicode_errors = 'strict'
        """The argument to the ``unicode`` builtin; one of 'strict', 'replace'
        or 'ignore'."""

        format = None
        """A regular python string formatting string. See here:
        http://docs.python.org/library/stdtypes.html#string-formatting"""

    def __new__(cls, *args, **kwargs):
        assert len(args) <= 1

        if len(args) == 1:
            kwargs['max_len'] = args[0]

        retval = SimpleModel.__new__(cls,  ** kwargs)

        return retval

    @staticmethod
    def is_default(cls):
        return (    SimpleModel.is_default(cls)
                and cls.Attributes.min_len == Unicode.Attributes.min_len
                and cls.Attributes.max_len == Unicode.Attributes.max_len
                and cls.Attributes.pattern == Unicode.Attributes.pattern)

    @staticmethod
    def validate_string(cls, value):
        return (     SimpleModel.validate_string(cls, value)
            and (value is None or (
                    len(value) >= cls.Attributes.min_len
                and len(value) <= cls.Attributes.max_len
                and _re_match_with_span(cls.Attributes, value)
            )))


def _re_match_with_span(attr, value):
    if attr.pattern is None:
        return True

    m = attr._pattern_re.match(value)
    return (m is not None) and (m.span() == (0, len(value)))


class String(Unicode):
    pass

if sys.version > '3':
    String = Unicode


class AnyUri(Unicode):
    """A special kind of String type designed to hold an uri."""

    __type_name__ = 'anyURI'

    class Attributes(String.Attributes):
        text = None
        """The text shown in link. This is an object-wide constant."""

    class Value(object):
        """A special object that is just a better way of carrying the
        information carried with a link.

        :param href: The uri string.
        :param text: The text data that goes with the link. This is a
            ``str`` or a ``unicode`` instance.
        :param content: The structured data that goes with the link. This is an
            `lxml.etree.Element` instance.
        """

        def __init__(self, href, text=None, content=None):
            self.href = href
            self.text = text
            self.content = content


class ImageUri(AnyUri):
    """A special kind of String that holds the uri of an image."""


class Decimal(SimpleModel):
    """The primitive that corresponds to the native python Decimal.

    This is also the base class for denoting numbers.
    """

    __type_name__ = 'decimal'

    class Attributes(SimpleModel.Attributes):
        """Customizable attributes of the :class:`spyne.model.primitive.Decimal`
        type."""

        gt = decimal.Decimal('-inf') # minExclusive
        """The value should be greater than this number."""

        ge = decimal.Decimal('-inf') # minInclusive
        """The value should be greater than or equal to this number."""

        lt = decimal.Decimal('inf') # maxExclusive
        """The value should be lower than this number."""

        le = decimal.Decimal('inf') # maxInclusive
        """The value should be lower than or equal to this number."""

        max_str_len = 1024
        """The maximum length of string to be attempted to convert to number."""

        format = None
        """A regular python string formatting string. See here:
        http://docs.python.org/library/stdtypes.html#string-formatting"""

        pattern = None
        """A regular expression that matches the whole field. See here for more
        info: http://www.regular-expressions.info/xml.html"""

        total_digits = decimal.Decimal('inf')
        """Maximum number of digits."""

        fraction_digits = decimal.Decimal('inf')
        """Maximum number of digits after the decimal separator."""

    def __new__(cls, *args, **kwargs):
        assert len(args) <= 2

        if len(args) >= 1 and args[0] is not None:
            kwargs['total_digits'] = args[0]
            kwargs['fraction_digits'] = 0
            if len(args) == 2 and args[1] is not None:
                kwargs['fraction_digits'] = args[1]
                assert args[0] > 0, "'total_digits' must be positive."
                assert args[1] <= args[0], "'total_digits' must be greater than" \
                                          " or equal to 'fraction_digits'." \
                                          " %r ! <= %r" % (args[1], args[0])

        retval = SimpleModel.__new__(cls,  ** kwargs)

        return retval

    @staticmethod
    def is_default(cls):
        return (    SimpleModel.is_default(cls)
                and cls.Attributes.gt == Decimal.Attributes.gt
                and cls.Attributes.ge == Decimal.Attributes.ge
                and cls.Attributes.lt == Decimal.Attributes.lt
                and cls.Attributes.le == Decimal.Attributes.le
                and cls.Attributes.total_digits == \
                                            Decimal.Attributes.total_digits
                and cls.Attributes.fraction_digits == \
                                            Decimal.Attributes.fraction_digits
            )

    @staticmethod
    def validate_string(cls, value):
        return SimpleModel.validate_string(cls, value) and (
            value is None or (
                len(value) <= (cls.Attributes.total_digits +
                                             cls.Attributes.fraction_digits + 1)
                                                  # + 1 is for decimal separator
            ))

    @staticmethod
    def validate_native(cls, value):
        return SimpleModel.validate_native(cls, value) and (
            value is None or (
                value >  cls.Attributes.gt and
                value >= cls.Attributes.ge and
                value <  cls.Attributes.lt and
                value <= cls.Attributes.le
            ))


class Double(Decimal):
    """This is serialized as the python ``float``. So this type comes with its
     gotchas. Unless you really know what you're doing, you should use a
     :class:`Decimal` with a pre-defined number of integer and decimal digits.
     """

    __type_name__ = 'double'

<<<<<<< HEAD
=======
    if platform.python_version_tuple()[:2] == ('2','6'):
        class Attributes(Decimal.Attributes):
            """Customizable attributes of the :class:`spyne.model.primitive.Double`
            type. This class is only here for Python 2.6: See this bug report
            for more info: http://bugs.python.org/issue2531
            """

            gt = float('-inf') # minExclusive
            """The value should be greater than this number."""

            ge = float('-inf') # minInclusive
            """The value should be greater than or equal to this number."""

            lt = float('inf') # maxExclusive
            """The value should be lower than this number."""

            le = float('inf') # maxInclusive
            """The value should be lower than or equal to this number."""

        @staticmethod
        def is_default(cls):
            return (    SimpleModel.is_default(cls)
                    and cls.Attributes.gt == Double.Attributes.gt
                    and cls.Attributes.ge == Double.Attributes.ge
                    and cls.Attributes.lt == Double.Attributes.lt
                    and cls.Attributes.le == Double.Attributes.le
                )

    @classmethod
    @nillable_string
    def to_string(cls, value):
        float(value)
        if cls.Attributes.format is None:
            return repr(value)
        else:
            return cls.Attributes.format % value

    @classmethod
    @nillable_string
    def from_string(cls, string):
        try:
            return float(string)
        except ValueError:
            raise ValidationError(string)

>>>>>>> d4320459

class Float(Double):
    """Synonym for Double (as far as python side of things are concerned).
    It's here for compatibility reasons."""

    __type_name__ = 'float'


class Integer(Decimal):
    """The arbitrary-size signed integer."""

    __type_name__ = 'integer'

class UnsignedInteger(Integer):
    """The arbitrary-size unsigned integer, also known as nonNegativeInteger."""

    __type_name__ = 'nonNegativeInteger'

    @staticmethod
    def validate_native(cls, value):
        return (    Integer.validate_native(cls, value)
                and value >= 0
            )

NonNegativeInteger = UnsignedInteger
"""The arbitrary-size unsigned integer, alias for UnsignedInteger."""

@memoize
def TBoundedInteger(num_bits, type_name):
    _min_b = -(0x8<<(num_bits-4))     # 0x8 is 4 bits.
    _max_b =  (0x8<<(num_bits-4)) - 1 # -1? c'est la vie ;)

    class _BoundedInteger(Integer):
        __type_name__ = type_name

        class Attributes(Integer.Attributes):
            max_str_len = math.ceil(math.log(2**num_bits, 10))
            _min_bound = _min_b
            _max_bound = _max_b

        @staticmethod
        def validate_native(cls, value):
            return (
                    _min_b <= value <= _max_b
                and Integer.validate_native(cls, value)
            )

    return _BoundedInteger


@memoize
def TBoundedUnsignedInteger(num_bits, type_name):
    _min_b = 0
    _max_b = 2 ** num_bits - 1 # -1? c'est la vie ;)

    class _BoundedUnsignedInteger(UnsignedInteger):
        __type_name__ = type_name

        class Attributes(UnsignedInteger.Attributes):
            max_str_len = math.ceil(math.log(2**num_bits, 10))
            _min_bound = _min_b
            _max_bound = _max_b

        @staticmethod
        def validate_native(cls, value):
            return (
                    _min_b <= value < _max_b
                and UnsignedInteger.validate_native(cls, value)
            )

    return _BoundedUnsignedInteger


Integer64 = TBoundedInteger(64, 'long')
"""The 64-bit signed integer, also known as ``long``."""

Long = Integer64
"""The 64-bit signed integer, alias for :class:`Integer64`."""


Integer32 = TBoundedInteger(32, 'int')
"""The 64-bit signed integer, also known as ``int``."""

Int = Integer32
"""The 32-bit signed integer, alias for :class:`Integer32`."""


Integer16 = TBoundedInteger(16, 'short')
"""The 16-bit signed integer, also known as ``short``."""

Short = Integer16
"""The 16-bit signed integer, alias for :class:`Integer16`."""


Integer8 = TBoundedInteger(8, 'byte')
"""The 8-bit signed integer, also known as ``byte``."""

Byte = Integer8
"""The 8-bit signed integer, alias for :class:`Integer8`."""


UnsignedInteger64 = TBoundedUnsignedInteger(64, 'unsignedLong')
"""The 64-bit unsigned integer, also known as ``unsignedLong``."""

UnsignedLong = UnsignedInteger64
"""The 64-bit unsigned integer, alias for :class:`UnsignedInteger64`."""


UnsignedInteger32 = TBoundedUnsignedInteger(32, 'unsignedInt')
"""The 64-bit unsigned integer, also known as ``unsignedInt``."""

UnsignedInt = UnsignedInteger32
"""The 32-bit unsigned integer, alias for :class:`UnsignedInteger32`."""


UnsignedInteger16 = TBoundedUnsignedInteger(16, 'unsignedShort')
"""The 16-bit unsigned integer, also known as ``unsignedShort``."""

UnsignedShort = UnsignedInteger16
"""The 16-bit unsigned integer, alias for :class:`UnsignedInteger16`."""


UnsignedInteger8 = TBoundedUnsignedInteger(8, 'unsignedByte')
"""The 8-bit unsigned integer, also known as ``unsignedByte``."""

UnsignedByte = UnsignedInteger8
"""The 8-bit unsigned integer, alias for :class:`UnsignedInteger8`."""


class Time(SimpleModel):
    """Just that, Time. No time zone support.

    Native type is :class:`datetime.time`.
    """

    __type_name__ = 'time'

    class Attributes(SimpleModel.Attributes):
        """Customizable attributes of the :class:`spyne.model.primitive.Time`
        type."""

        gt = datetime.time(0, 0, 0, 0) # minExclusive
        """The time should be greater than this time."""

        ge = datetime.time(0, 0, 0, 0) # minInclusive
        """The time should be greater than or equal to this time."""

        lt = datetime.time(23, 59, 59, 999999) # maxExclusive
        """The time should be lower than this time."""

        le = datetime.time(23, 59, 59, 999999) # maxInclusive
        """The time should be lower than or equal to this time."""

        pattern = None
        """A regular expression that matches the whole time. See here for more
        info: http://www.regular-expressions.info/xml.html"""

    @staticmethod
    def is_default(cls):
        return (    SimpleModel.is_default(cls)
                and cls.Attributes.gt == Time.Attributes.gt
                and cls.Attributes.ge == Time.Attributes.ge
                and cls.Attributes.lt == Time.Attributes.lt
                and cls.Attributes.le == Time.Attributes.le
                and cls.Attributes.pattern == Time.Attributes.pattern
        )

    @staticmethod
    def validate_native(cls, value):
        return SimpleModel.validate_native(cls, value) and (
            value is None or (
                value >  cls.Attributes.gt and
                value >= cls.Attributes.ge and
                value <  cls.Attributes.lt and
                value <= cls.Attributes.le
            ))


class DateTime(SimpleModel):
    """A compact way to represent dates and times together. Supports time zones.

    Native type is :class:`datetime.datetime`.
    """
    __type_name__ = 'dateTime'

    class Attributes(SimpleModel.Attributes):
        """Customizable attributes of the :class:`spyne.model.primitive.DateTime`
        type."""

        gt = datetime.datetime(datetime.MINYEAR, 1, 1, 0, 0, 0, 0, pytz.utc) # minExclusive
        """The datetime should be greater than this datetime."""

        ge = datetime.datetime(datetime.MINYEAR, 1, 1, 0, 0, 0, 0, pytz.utc) # minInclusive
        """The datetime should be greater than or equal to this datetime."""

        lt = datetime.datetime(datetime.MAXYEAR, 12, 31, 23, 59, 59, 999999, pytz.utc) # maxExclusive
        """The datetime should be lower than this datetime."""

        le = datetime.datetime(datetime.MAXYEAR, 12, 31, 23, 59, 59, 999999, pytz.utc) # maxInclusive
        """The datetime should be lower than or equal to this datetime."""

        pattern = None
        """A regular expression that matches the whole datetime. See here for more
        info: http://www.regular-expressions.info/xml.html"""

        format = None
        """DateTime format fed to the ``strftime`` function. See:
        http://docs.python.org/library/datetime.html?highlight=strftime#strftime-strptime-behavior
        Ignored by protocols like SOAP which have their own ideas about how
        DateTime objects should be serialized."""

        string_format = None
        """A regular python string formatting string. %s will contain the date
        string. See here for more info:
        http://docs.python.org/library/stdtypes.html#string-formatting"""

        as_time_zone = None
        """When not None, converts incoming and outgoing values to the given
        time zone (by calling ``astimezone()``) and strips time zone information
        from the native value (by calling ``replace(tzinfo=None)``).

        Either None or a return value of pytz.timezone()
        """

    @staticmethod
    def parse(date_match, tz=None):
        fields = date_match.groupdict()

        year = int(fields.get('year'))
        month =  int(fields.get('month'))
        day = int(fields.get('day'))
        hour = int(fields.get('hr'))
        min = int(fields.get('min'))
        sec = int(fields.get('sec'))
        microsec = fields.get("sec_frac")
        if microsec is None:
            microsec = 0
        else:
            microsec = int(microsec[1:])

        return datetime.datetime(year, month, day, hour, min, sec, microsec, tz)

    @classmethod
    def default_parse(cls, string):
        match = _utc_re.match(string)
        if match:
            return cls.parse(match, tz=pytz.utc)

        match = _offset_re.match(string)
        if match:
            tz_hr, tz_min = [int(match.group(x)) for x in ("tz_hr", "tz_min")]
            return cls.parse(match, tz=FixedOffset(tz_hr * 60 + tz_min, {}))

        match = _local_re.match(string)
        if match is None:
            raise ValueError("time data '%s' does not match any of these regex:\n'%s'\n'%s'\n'%s'"
                             %(string, _utc_re.pattern, _offset_re.pattern, _local_re.pattern))

        return cls.parse(match)

<<<<<<< HEAD
=======
    @classmethod
    @nillable_string
    def from_string(cls, string):
        format = cls.Attributes.format

        if format is None:
            retval = cls.default_parse(string)
        else:
            retval = datetime.datetime.strptime(string, format)

        if cls.Attributes.as_time_zone is not None and retval.tzinfo is not None:
            retval = retval.astimezone(cls.Attributes.as_time_zone) \
                                                        .replace(tzinfo=None)

        return retval

>>>>>>> d4320459
    @staticmethod
    def is_default(cls):
        return (    SimpleModel.is_default(cls)
                and cls.Attributes.gt == DateTime.Attributes.gt
                and cls.Attributes.ge == DateTime.Attributes.ge
                and cls.Attributes.lt == DateTime.Attributes.lt
                and cls.Attributes.le == DateTime.Attributes.le
                and cls.Attributes.pattern == DateTime.Attributes.pattern
        )

    @staticmethod
    def validate_native(cls, value):
        return SimpleModel.validate_native(cls, value) and (
            value is None or (
                value >  cls.Attributes.gt and
                value >= cls.Attributes.ge and
                value <  cls.Attributes.lt and
                value <= cls.Attributes.le
            ))


class Date(DateTime):
    """Just that, Date. No time zone support.

    Native type is :class:`datetime.date`.
    """

    __type_name__ = 'date'

    class Attributes(DateTime.Attributes):
        """Customizable attributes of the :class:`spyne.model.primitive.Date`
        type."""

        gt = datetime.date(1, 1, 1) # minExclusive
        """The date should be greater than this date."""

        ge = datetime.date(1, 1, 1) # minInclusive
        """The date should be greater than or equal to this date."""

        lt = datetime.date(datetime.MAXYEAR, 12, 31) # maxExclusive
        """The date should be lower than this date."""

        le = datetime.date(datetime.MAXYEAR, 12, 31) # maxInclusive
        """The date should be lower than or equal to this date."""

        format = '%Y-%m-%d'
        """DateTime format fed to the ``strftime`` function. See:
        http://docs.python.org/library/datetime.html?highlight=strftime#strftime-strptime-behavior
        Ignored by protocols like SOAP which have their own ideas about how
        Date objects should be serialized."""

        pattern = None
        """A regular expression that matches the whole date. See here for more
        info: http://www.regular-expressions.info/xml.html"""


    @staticmethod
    def is_default(cls):
        return (    SimpleModel.is_default(cls)
                and cls.Attributes.gt == Date.Attributes.gt
                and cls.Attributes.ge == Date.Attributes.ge
                and cls.Attributes.lt == Date.Attributes.lt
                and cls.Attributes.le == Date.Attributes.le
                and cls.Attributes.pattern == Date.Attributes.pattern
        )


    @classmethod
    def default_parse(cls, string):
        """This is used by protocols like SOAP who need ISO8601-formatted dates
        no matter what.
        """
        try:
            return datetime.date(*(time.strptime(string, '%Y-%m-%d')[0:3]))

        except ValueError:
            raise ValidationError(string)


# this object tries to follow ISO 8601 standard.
class Duration(SimpleModel):
    """Native type is :class:`datetime.timedelta`."""

    __type_name__ = 'duration'


class Boolean(SimpleModel):
    """Life is simple here. Just true or false."""

    __type_name__ = 'boolean'


class Uuid(Unicode(pattern=UUID_PATTERN, type_name='uuid')):
    """Unicode subclass for Universially-Unique Identifiers."""


class Polygon(Unicode):
    """A Polygon type whose native format is a WKT string. You can use
    :func:`shapely.wkt.loads` to get a proper polygon type."""

    __base_type__ = Unicode

    class Attributes(Unicode.Attributes):
        dim = None

    def __new__(cls, dim=None, **kwargs):
        assert dim in (None,2,3)
        if dim is not None:
            kwargs['dim'] = dim
            kwargs['pattern'] = _get_polygon_pattern(dim)
            kwargs['type_name'] = 'polygon%dd' % dim

        return SimpleModel.__new__(cls,  ** kwargs)


class MultiPolygon(Unicode):
    """A Multipolygon type whose native format is a WKT string. You can use
    :func:`shapely.wkt.loads` to get a proper multipolygon type."""

    __base_type__ = Unicode

    class Attributes(Unicode.Attributes):
        dim = None

    def __new__(cls, dim=None, **kwargs):
        assert dim in (None,2,3)
        if dim is not None:
            kwargs['dim'] = dim
            kwargs['pattern'] = _get_multipolygon_pattern(dim)
            kwargs['type_name'] = 'multipolygon%dd' % dim

        return SimpleModel.__new__(cls,  ** kwargs)


class Point(Unicode):
    """A point type whose native format is a WKT string. You can use
    :func:`shapely.wkt.loads` to get a proper point type."""

    __base_type__ = Unicode

    class Attributes(Unicode.Attributes):
        dim = None

    def __new__(cls, dim=None, **kwargs):
        assert dim in (None,2,3)
        if dim is not None:
            kwargs['dim'] = dim
            kwargs['pattern'] = _get_point_pattern(dim)
            kwargs['type_name'] = 'point%dd' % dim

        return SimpleModel.__new__(cls,  ** kwargs)


# a class that is really a namespace
class Mandatory:
    """Class that contains mandatory variants of primitives."""

    Unicode = Unicode(type_name="MandatoryString", min_occurs=1, nillable=False, min_len=1)
    String = String(type_name="MandatoryString", min_occurs=1, nillable=False, min_len=1)

    AnyXml = AnyXml(type_name="MandatoryXml", min_occurs=1, nillable=False)
    AnyDict = AnyDict(type_name="MandatoryDict", min_occurs=1, nillable=False)
    AnyUri = AnyUri(type_name="MandatoryUri", min_occurs=1, nillable=False, min_len=1)
    ImageUri = ImageUri(type_name="MandatoryImageUri", min_occurs=1, nillable=False, min_len=1)

    Boolean = Boolean(type_name="MandatoryBoolean", min_occurs=1, nillable=False)

    Date = Date(type_name="MandatoryDate", min_occurs=1, nillable=False)
    Time = Time(type_name="MandatoryTime", min_occurs=1, nillable=False)
    DateTime = DateTime(type_name="MandatoryDateTime", min_occurs=1, nillable=False)
    Duration = Duration(type_name="MandatoryDuration", min_occurs=1, nillable=False)

    Decimal = Decimal(type_name="MandatoryDecimal", min_occurs=1, nillable=False)
    Double = Decimal(type_name="MandatoryDouble", min_occurs=1, nillable=False)
    Float = Double

    Integer = Integer(type_name="MandatoryInteger", min_occurs=1, nillable=False)
    Integer64 = Integer64(type_name="MandatoryLong", min_occurs=1, nillable=False)
    Integer32 = Integer32(type_name="MandatoryInt", min_occurs=1, nillable=False)
    Integer16 = Integer16(type_name="MandatoryShort", min_occurs=1, nillable=False)
    Integer8 = Integer8(type_name="MandatoryByte", min_occurs=1, nillable=False)

    Long = Integer64
    Int = Integer32
    Short = Integer16
    Byte = Integer8

    UnsignedInteger = UnsignedInteger(type_name="MandatoryUnsignedInteger", min_occurs=1, nillable=False)
    UnsignedInteger64 = UnsignedInteger64(type_name="MandatoryUnsignedLong", min_occurs=1, nillable=False)
    UnsignedInteger32 = UnsignedInteger32(type_name="MandatoryUnsignedInt", min_occurs=1, nillable=False)
    UnsignedInteger16 = UnsignedInteger16(type_name="MandatoryUnsignedShort", min_occurs=1, nillable=False)
    UnsignedInteger8 = UnsignedInteger8(type_name="MandatoryUnsignedByte", min_occurs=1, nillable=False)

    UnsignedLong = UnsignedInteger64
    UnsignedInt = UnsignedInteger32
    UnsignedShort = UnsignedInteger16
    UnsignedByte = UnsignedInteger8

    Uuid = Unicode(type_name="MandatoryUuid", min_occurs=1, nillable=False, min_len=1, pattern=UUID_PATTERN)


NATIVE_MAP = {
    float: Double,
    bool: Boolean,
    datetime.datetime: DateTime,
    datetime.time: Time,
    datetime.date: Date,
    datetime.timedelta: Duration,
    decimal.Decimal: Decimal,
    uuid.UUID: Uuid,
}


if sys.version > '3':
    NATIVE_MAP.update({
        str: Unicode,
        unicode: Unicode,
        int: Integer,
    })

else:
    NATIVE_MAP.update({
        str: String,
        unicode: Unicode,
        long: Integer,
    })

    if isinstance (0x80000000, long): # 32-bit architecture
        NATIVE_MAP[int] = Integer32
    else: # not 32-bit (so most probably 64-bit) architecture
        NATIVE_MAP[int] = Integer64<|MERGE_RESOLUTION|>--- conflicted
+++ resolved
@@ -354,8 +354,6 @@
 
     __type_name__ = 'double'
 
-<<<<<<< HEAD
-=======
     if platform.python_version_tuple()[:2] == ('2','6'):
         class Attributes(Decimal.Attributes):
             """Customizable attributes of the :class:`spyne.model.primitive.Double`
@@ -401,7 +399,6 @@
         except ValueError:
             raise ValidationError(string)
 
->>>>>>> d4320459
 
 class Float(Double):
     """Synonym for Double (as far as python side of things are concerned).
@@ -662,25 +659,6 @@
 
         return cls.parse(match)
 
-<<<<<<< HEAD
-=======
-    @classmethod
-    @nillable_string
-    def from_string(cls, string):
-        format = cls.Attributes.format
-
-        if format is None:
-            retval = cls.default_parse(string)
-        else:
-            retval = datetime.datetime.strptime(string, format)
-
-        if cls.Attributes.as_time_zone is not None and retval.tzinfo is not None:
-            retval = retval.astimezone(cls.Attributes.as_time_zone) \
-                                                        .replace(tzinfo=None)
-
-        return retval
-
->>>>>>> d4320459
     @staticmethod
     def is_default(cls):
         return (    SimpleModel.is_default(cls)

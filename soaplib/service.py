#
# soaplib - Copyright (C) 2009 Aaron Bickell, Jamie Kirkpatrick
#
# This library is free software; you can redistribute it and/or
# modify it under the terms of the GNU Lesser General Public
# License as published by the Free Software Foundation; either
# version 2.1 of the License, or (at your option) any later version.
#
# This library is distributed in the hope that it will be useful,
# but WITHOUT ANY WARRANTY; without even the implied warranty of
# MERCHANTABILITY or FITNESS FOR A PARTICULAR PURPOSE.  See the GNU
# Lesser General Public License for more details.
#
# You should have received a copy of the GNU Lesser General Public
# License along with this library; if not, write to the Free Software
# Foundation, Inc., 51 Franklin Street, Fifth Floor, Boston, MA  02110-1301
#

from soaplib.soap import Message, MethodDescriptor
from soaplib.xml import create_xml_element, create_xml_subelement
from soaplib.xml import ElementTree, NamespaceLookup


def soapmethod(*params, **kparams):
    '''
    This is a method decorator to flag a method as a soap 'rpc' method.  It
    will behave like a normal python method on a class, and will only behave
    differently when the keyword '_soap_descriptor' is passed in, returning
    a 'MethodDescriptor' object.  This decorator does none of the soap/xml
    serialization, only flags a method as a soap method.  This decorator
    should only be used on methods that are in instances of SoapServiceBase.
    '''

    def explain(f):
        def explainMethod(*args, **kwargs):
            if '_soap_descriptor' in kwargs:
                name = f.func_name

                _returns = kparams.get('_returns')
                _isCallback = kparams.get('_isCallback', False)
                _soapAction = kparams.get('_soapAction', name)
                _isAsync = kparams.get('_isAsync', False)
                _inMessage = kparams.get('_inMessage', name)
                _inVariableNames = kparams.get('_inVariableNames', {})
                _outMessage = kparams.get('_outMessage', '%sResponse' % name)
                _outVariableNames = kparams.get('_outVariableNames',
                    kparams.get('_outVariableName', '%sResult' % name))
                _mtom = kparams.get('_mtom', False)

                ns = None

                # the decorator function does not have a reference to the
                # class and needs to be passed in
                if 'klazz' in kwargs:
                    ns = getTNS(kwargs['klazz'])

                # input message
                param_names = f.func_code.co_varnames[
                    1:f.func_code.co_argcount]
                try:
                    in_params = [(_inVariableNames.get(param_names[i],
                                  param_names[i]), params[i])
                                 for i in range(0, len(params))]
                except IndexError, e:
                    print f.func_name
                    raise Exception("%s has parameter numbers mismatching" %
                        f.func_name)

                in_message = Message(_inMessage, in_params, ns=ns,
                    typ=_inMessage)

                # output message  
                out_params = []
                if _returns:
                    if isinstance(_returns, (list, tuple)):
                        returns = zip(_outVariableNames, _returns)
                        for key, value in returns:
                            out_params.append((key, value))
                    else:
                        out_params = [(_outVariableNames, _returns)]
                else:
                    out_params = []
                out_message = Message(_outMessage, out_params, ns=ns,
                    typ=_outMessage)
                doc = getattr(f, '__doc__')

                descriptor = MethodDescriptor(f.func_name, _soapAction,
                    in_message, out_message, doc, _isCallback, _isAsync,
                    _mtom)
                return descriptor
            return f(*args, **kwargs)

        explainMethod.__doc__ = f.__doc__
        explainMethod.func_name = f.func_name
        explainMethod._is_soap_method = True
        return explainMethod
    return explain


def getTNS(cls):
    '''
    Utility function to get the namespace of a given service class
    @param the service in question
    @return the namespace
    '''
    serviceName = cls.__name__.split('.')[-1]
    if hasattr(cls, '__tns__'):
        return cls.__tns__
    if cls.__module__ == '__main__':
        return '.'.join((serviceName, serviceName))
    return '.'.join((cls.__module__, serviceName))


class SoapServiceBase(object):
    '''
    This class serves as the base for all soap services.  Subclasses of this
    class will use the soapmethod and soapdocument decorators to flag methods
    to be exposed via soap.  This class is responsible for generating the
    wsdl for this object.
    '''

    def __init__(self):
        self._soap_methods = []
        self.__wsdl__ = None
        self.__tns__ = getTNS(self.__class__)
        self._soap_methods = self._get_soap_methods()

    def _get_soap_methods(self):
        '''Returns a list of method descriptors for this object'''
        soap_methods = []
        for funcName in dir(self):
            func = getattr(self, funcName)
            if callable(func) and hasattr(func, '_is_soap_method'):
                descriptor = func(_soap_descriptor=True, klazz=self.__class__)
                soap_methods.append(descriptor)
        return soap_methods

    def methods(self):
        '''
        returns the soap methods for this object
        @return method descriptor list
        '''
        return self._soap_methods

    def _hasCallbacks(self):
        '''Determines if this object has callback methods or not'''
        for method in self.methods():
            if method.isCallback:
                return True
        return False

    def header_objects(self):
        return []

    def getServiceNames(self):
        '''Returns the service name(s) for this service. If this
        object has callbacks, then a second service is declared in
        the wsdl for those callbacks'''
        serviceName = self.__class__.__name__.split('.')[-1]
        if self._hasCallbacks():
            return [serviceName, '%sCallback' % serviceName]
        return [serviceName]

    def wsdl(self, url):
        '''
        This method generates and caches the wsdl for this object based
        on the soap methods designated by the soapmethod or soapdocument
        descriptors
        @param url the url that this service can be found at.  This must be
        passed in by the caller because this object has no notion of the
        server environment in which it runs.
        @returns the string of the wsdl
        '''
        if not self.__wsdl__ == None:
            # return the cached __wsdl__
            return self.__wsdl__
        url = url.replace('.wsdl', '')
        # otherwise build it
        serviceName = self.__class__.__name__.split('.')[-1]

        tns = self.__tns__
        methods = self.methods()
        hasCallbacks = self._hasCallbacks()

        nsmap = NamespaceLookup(tns, True)
        if hasCallbacks:
            nsmap.set('wsa',
                'http://schemas.xmlsoap.org/ws/2003/03/addressing')

        root = create_xml_element(
            "definitions", nsmap, 'http://schemas.xmlsoap.org/wsdl/')
        root.set('targetNamespace', tns)
        root.set('name', serviceName)

        types = create_xml_subelement(root, "types")

        self._add_schema(types, methods, nsmap)
        self._add_messages_for_methods(root, methods, nsmap)

        # add necessary async headers
        # WS-Addressing -> RelatesTo ReplyTo MessageID
        # callback porttype
        if hasCallbacks:
            wsaSchemaNode = create_xml_subelement(types, "schema")
            wsaSchemaNode.set("targetNamespace", tns+'Callback')
            wsaSchemaNode.set("xmlns", "http://www.w3.org/2001/XMLSchema")

            importNode = create_xml_subelement(wsaSchemaNode, "import")
            importNode.set("namespace",
                "http://schemas.xmlsoap.org/ws/2003/03/addressing")
            importNode.set("schemaLocation",
                "http://schemas.xmlsoap.org/ws/2003/03/addressing/")


            reltMessage = create_xml_subelement(root, 'message')
            reltMessage.set('name', 'RelatesToHeader')
            reltPart = create_xml_subelement(reltMessage, 'part')
            reltPart.set('name', 'RelatesTo')
            reltPart.set('element', 'wsa:RelatesTo')

            replyMessage = create_xml_subelement(root, 'message')
            replyMessage.set('name', 'ReplyToHeader')
            replyPart = create_xml_subelement(replyMessage, 'part')
            replyPart.set('name', 'ReplyTo')
            replyPart.set('element', 'wsa:ReplyTo')

            idHeader = create_xml_subelement(root, 'message')
            idHeader.set('name', 'MessageIDHeader')
            idPart = create_xml_subelement(idHeader, 'part')
            idPart.set('name', 'MessageID')
            idPart.set('element', 'wsa:MessageID')

            # make portTypes
            callbackPortType = create_xml_subelement(root, 'portType')
            callbackPortType.set('name', '%sCallback' % serviceName)

            cbServiceName = '%sCallback' % serviceName
            cbService = create_xml_subelement(root, 'service')
            cbService.set('name', cbServiceName)
            cbWsdlPort = create_xml_subelement(cbService, 'port')
            cbWsdlPort.set('name', cbServiceName)
            cbWsdlPort.set('binding', 'tns:%s' % cbServiceName)
            cbAddr = create_xml_subelement(cbWsdlPort,
                nsmap.get('soap') + 'address')
            cbAddr.set('location', url)


        serviceName = self.__class__.__name__.split('.')[-1]
        portType = create_xml_subelement(root, 'portType')
        portType.set('name', serviceName)
        for method in methods:
            if method.isCallback:
                operation = create_xml_subelement(callbackPortType,
                    'operation')
            else:
                operation = create_xml_subelement(portType, 'operation')

            operation.set('name', method.name)
            params = []
            for name, param in method.inMessage.params:
                params.append(name)

            documentation = create_xml_subelement(operation, 'documentation')
            documentation.text = method.doc
            operation.set('parameterOrder', method.inMessage.typ)
            opInput = create_xml_subelement(operation, 'input')
            opInput.set('name', method.inMessage.typ)
            opInput.set('message', 'tns:%s' % method.inMessage.typ)

            if (len(method.outMessage.params) > 0 and
                not method.isCallback and not method.isAsync):
                opOutput = create_xml_subelement(operation, 'output')
                opOutput.set('name', method.outMessage.typ)
                opOutput.set('message', 'tns:%s' % method.outMessage.typ)

        # make partner link
        plink = create_xml_subelement(root,
            nsmap.get('plnk') + 'partnerLinkType')
        plink.set('name', serviceName)
        role = create_xml_subelement(plink,
            nsmap.get('plnk') + 'role')
        role.set('name', serviceName)
        plinkPortType = create_xml_subelement(role,
            nsmap.get('plnk') + 'portType')
        plinkPortType.set('name', 'tns:%s' % serviceName)

        if hasCallbacks:
            role = create_xml_subelement(plink, nsmap.get('plnk') + 'role')
            role.set('name', '%sCallback' % serviceName)
            plinkPortType = create_xml_subelement(role,
                nsmap.get('plnk') + 'portType')
            plinkPortType.set('name', 'tns:%sCallback' % serviceName)

        self._add_bindings_for_methods(root, serviceName, methods, nsmap)

        service = create_xml_subelement(root, 'service')
        service.set('name', serviceName)
        wsdlPort = create_xml_subelement(service, 'port')
        wsdlPort.set('name', serviceName)
        wsdlPort.set('binding', 'tns:%s' % serviceName)
        addr = create_xml_subelement(wsdlPort, nsmap.get('soap') + 'address')
        addr.set('location', url)

        wsdl = ElementTree.tostring(root)
        wsdl = "<?xml version='1.0' encoding='utf-8' ?>%s" % (wsdl)

        #cache the wsdl for next time
        self.__wsdl__ = wsdl
        return self.__wsdl__

    def _add_schema(self, types, methods, nsmap):
        '''A private method for adding the appropriate entries
        to the schema for the types in the specified methods
        @param the schema node to add the schema elements to
        @param the list of methods.
        '''
        schema_entries = {}
        for method in methods:
            params = method.inMessage.params
            returns = method.outMessage.params

            for name, param in params:
                param.add_to_schema(schema_entries, nsmap)

            if returns:
                returns[0][1].add_to_schema(schema_entries, nsmap)

            method.inMessage.add_to_schema(schema_entries, nsmap)
            method.outMessage.add_to_schema(schema_entries, nsmap)


        schemaNode = create_xml_subelement(types, "schema")
        schemaNode.set("targetNamespace", self.__tns__)
        schemaNode.set("xmlns", "http://www.w3.org/2001/XMLSchema")
        schemaNode.set('elementFormDefault','qualified')

        for xxx, node in schema_entries.items():
            schemaNode.append(node)

        return schemaNode

    def _add_messages_for_methods(self, root, methods, nsmap):
        '''
        A private method for adding message elements to the wsdl
        @param the the root element of the wsdl
        @param the list of methods.
        '''
        messages = []
        #make messages
        for method in methods:
            methodName = method.name
            # making in part
            inMessage = create_xml_element('message', nsmap)
            inMessage.set('name', method.inMessage.typ)

            inPart = create_xml_subelement(inMessage, 'part')
            inPart.set('name', method.inMessage.name)
            inPart.set('element', 'tns:' + method.inMessage.typ)

            messages.append(inMessage)

<<<<<<< HEAD
            # making out part
            outMessage = create_xml_element('message', nsmap)
            outMessage.set('name', method.outMessage.typ)
            outPart = create_xml_subelement(outMessage, 'part')
            outPart.set('name', method.outMessage.name)
            outPart.set('element', 'tns:' + method.outMessage.typ)
            messages.append(outMessage)
=======
            # making out part only if necessary
            if len(method.outMessage.params) > 0:
                outMessage = create_xml_element('message', nsmap)
                outMessage.set('name', method.outMessage.typ)
                outPart = create_xml_subelement(outMessage, 'part')
                outPart.set('name', method.outMessage.name)
                outPart.set('element', 'tns:' + method.outMessage.typ)
                messages.append(outMessage)
>>>>>>> 176f108f

        for message in messages:
            root.append(message)

    def _add_bindings_for_methods(self, root, serviceName, methods, nsmap):
        '''
        A private method for adding bindings to the wsdld
        @param the root element of the wsdl
        @param the name of this service
        @param the methods to be add to the binding node
        '''
        hasCallbacks = self._hasCallbacks()

        # make binding
        binding = create_xml_subelement(root, 'binding')
        binding.set('name', serviceName)
        binding.set('type', 'tns:%s'%serviceName)

        sbinding = create_xml_subelement(binding,
            nsmap.get('soap') + 'binding')
        sbinding.set('style', 'document')
        sbinding.set('transport', 'http://schemas.xmlsoap.org/soap/http')

        if hasCallbacks:
            callbackBinding = create_xml_subelement(root, 'binding')
            callbackBinding.set('name', '%sCallback' % serviceName)
            callbackBinding.set('type', 'typens:%sCallback' % serviceName)

            sbinding = create_xml_subelement(callbackBinding,
                nsmap.get('soap') + 'binding')
            sbinding.set('transport', 'http://schemas.xmlsoap.org/soap/http')

        for method in methods:
            operation = create_xml_element('operation', nsmap)
            operation.set('name', method.name)

            soapOperation = create_xml_subelement(operation,
                nsmap.get('soap') + 'operation')
            soapOperation.set('soapAction', method.soapAction)

            soapOperation.set('style', 'document')

            input = create_xml_subelement(operation, 'input')
            input.set('name', method.inMessage.typ)
            soapBody = create_xml_subelement(input, nsmap.get('soap') + 'body')
            soapBody.set('use', 'literal')

            if (len(method.outMessage.params) > 0 and
                not method.isAsync and not method.isCallback):
                output = create_xml_subelement(operation, 'output')
                output.set('name', method.outMessage.typ)
                soapBody = create_xml_subelement(output,
                    nsmap.get('soap') + 'body')
                soapBody.set('use', 'literal')

            if method.isCallback:
                relatesTo = create_xml_subelement(input,
                    nsmap.get('soap') + 'header')
                relatesTo.set('message', 'tns:RelatesToHeader')
                relatesTo.set('part', 'RelatesTo')
                relatesTo.set('use', 'literal')
                callbackBinding.append(operation)
            else:
                if method.isAsync:
                    rtHeader = create_xml_subelement(input,
                        nsmap.get('soap') + 'header')
                    rtHeader.set('message', 'tns:ReplyToHeader')
                    rtHeader.set('part', 'ReplyTo')
                    rtHeader.set('use', 'literal')

                    midHeader = create_xml_subelement(input,
                        nsmap.get('soap') + 'header')
                    midHeader.set('message', 'tns:MessageIDHeader')
                    midHeader.set('part', 'MessageID')
                    midHeader.set('use', 'literal')
                binding.append(operation)<|MERGE_RESOLUTION|>--- conflicted
+++ resolved
@@ -359,15 +359,6 @@
 
             messages.append(inMessage)
 
-<<<<<<< HEAD
-            # making out part
-            outMessage = create_xml_element('message', nsmap)
-            outMessage.set('name', method.outMessage.typ)
-            outPart = create_xml_subelement(outMessage, 'part')
-            outPart.set('name', method.outMessage.name)
-            outPart.set('element', 'tns:' + method.outMessage.typ)
-            messages.append(outMessage)
-=======
             # making out part only if necessary
             if len(method.outMessage.params) > 0:
                 outMessage = create_xml_element('message', nsmap)
@@ -376,7 +367,6 @@
                 outPart.set('name', method.outMessage.name)
                 outPart.set('element', 'tns:' + method.outMessage.typ)
                 messages.append(outMessage)
->>>>>>> 176f108f
 
         for message in messages:
             root.append(message)

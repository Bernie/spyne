--- conflicted
+++ resolved
@@ -139,15 +139,10 @@
             called both from success and error cases.
     '''
 
-<<<<<<< HEAD
-    def __init__(self, app, chunked=True):
-        HttpBase.__init__(self, app, chunked)
-=======
     def __init__(self, app, chunked=True,
                 max_content_length=2 * 1024 * 1024,
                 block_length=8 * 1024):
         HttpBase.__init__(self, app, chunked, max_content_length, block_length)
->>>>>>> 89bd922a
 
         self._allowed_http_verbs = app.in_protocol.allowed_http_verbs
         self._verb_handlers = {

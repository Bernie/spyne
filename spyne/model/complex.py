--- conflicted
+++ resolved
@@ -796,11 +796,8 @@
     class Attributes(Array.Attributes):
         logged = False
 
-<<<<<<< HEAD
     class Push(PushBase):
         pass
-=======
->>>>>>> 2da9e035
 
 class Alias(ComplexModelBase):
     """Different type_name, same _type_info."""

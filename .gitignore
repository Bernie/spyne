--- conflicted
+++ resolved
@@ -66,16 +66,12 @@
 _trial_temp
 
 # output from examples/stream scripts
-<<<<<<< HEAD
 examples/file_manager/files/
 *.ogg
 
 # test output
 coverage.xml
 test_result.*
-=======
-*.ogg
 
 # vim cruft
-*.swp
->>>>>>> a7ef9bea
+*.swp